--- conflicted
+++ resolved
@@ -94,8 +94,5 @@
 logger.log
 tmp/
 *.vpr
-<<<<<<< HEAD
 *.debugType
-=======
-target
->>>>>>> f992ccd9
+target