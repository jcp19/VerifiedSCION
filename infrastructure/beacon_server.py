"""
beaconserver.py

Copyright 2014 ETH Zurich

Licensed under the Apache License, Version 2.0 (the "License");
you may not use this file except in compliance with the License.
You may obtain a copy of the License at

http://www.apache.org/licenses/LICENSE-2.0

Unless required by applicable law or agreed to in writing, software
distributed under the License is distributed on an "AS IS" BASIS,
WITHOUT WARRANTIES OR CONDITIONS OF ANY KIND, either express or implied.
See the License for the specific language governing permissions and
limitations under the License.
"""

from _collections import deque
import copy
from infrastructure.scion_elem import SCIONElement
from lib.packet.host_addr import IPv4HostAddr
from lib.packet.opaque_field import (OpaqueFieldType as OFT, InfoOpaqueField,
    SupportSignatureField, HopOpaqueField, SupportPCBField, SupportPeerField,
    ROTField)
from lib.packet.pcb import HalfPathBeacon, ADMarking, PCBMarking, PeerMarking
from lib.packet.scion import (SCIONPacket, get_type, Beacon, PathInfo,
    PathRecords, PacketType as PT, PathInfoType as PIT)
<<<<<<< HEAD
from lib.topology import ElementType, NeighborType
import logging
import sys
=======
from lib.topology_parser import ElementType, NeighborType
from infrastructure.scion_elem import SCIONElement
>>>>>>> 3649e19b
import threading
import time


# TODO PSz: beacon must be revised. We have design slides for a new format.
class BeaconServer(SCIONElement):
    """
    The SCION Beacon Server.

    Attributes:
        beacons: A FIFO queue containing the beacons for processing and
            propagation.
        reg_queue: A FIFO queue containing paths for registration with path
            servers.
    """
    DELTA = 24 * 60 * 60  # Amount of real time a PCB packet is valid for.
    TIME_INTERVAL = 4  # SCION second
    BEACONS_NO = 5

    def __init__(self, addr, topo_file, config_file):
        SCIONElement.__init__(self, addr, topo_file, config_file)
        # TODO: Do we need to keep track of propagated beacons? If yes we should
        # also clear the list from time to time.
        # self.propagated_beacons = []
        self.beacons = deque()
        self.reg_queue = deque()
        # TODO: add beacons, up_paths, down_paths

    def propagate_downstream_pcb(self, pcb):
        """
        Propagates the beacon to all children.
        """
        assert isinstance(pcb, HalfPathBeacon)
        ingress_if = pcb.rotf.if_id
        for router_child in self.topology.routers[NeighborType.CHILD]:
            new_pcb = copy.deepcopy(pcb)
            egress_if = router_child.interface.if_id
            new_pcb.rotf.if_id = egress_if
            ad_marking = self._create_ad_marking(ingress_if, egress_if)
            new_pcb.add_ad(ad_marking)
            beacon = Beacon.from_values(router_child.addr, new_pcb)
            self.send(beacon, router_child.addr)
            # logging.info("PCB propagated: %s", new_pcb)
            logging.info("Downstream PCB propagated!")

    def handle_pcbs_propagation(self):
        """
        Main loop to propagate received beacons.
        """
        while True:
            while self.beacons:
                pcb = self.beacons.popleft()
                self.propagate_downstream_pcb(pcb)
                self.reg_queue.append(pcb)
            time.sleep(self.config.propagation_time)

    def process_pcb(self, packet):
        """
        Receives beacon and appends it to beacon list.
        """
        logging.info("PCB received")
        pcb = Beacon(packet).pcb
        self.beacons.append(pcb)
        # self.beacons = self.beacons[-BeaconServer.BEACONS_NO:]

    def register_paths(self):
        """
        Registers paths according to the received beacons.
        """
        pass

    def _create_ad_marking(self, ingress_if, egress_if):
        """
        Creates an AD Marking with the given ingress and egress interfaces.
        """
        ssf = SupportSignatureField()
        hof = HopOpaqueField.from_values(ingress_if, egress_if)
        spcbf = SupportPCBField.from_values(isd_id=self.topology.isd_id)
        pcbm = PCBMarking.from_values(self.topology.ad_id, ssf, hof,
                                      spcbf)
        peer_markings = []
        # TODO PSz: peering link can be only added when there is
        # IfidReply from router
        for router_peer in self.topology.routers[NeighborType.PEER]:
            hof = HopOpaqueField.from_values(router_peer.interface.if_id,
                                             egress_if)
            spf = SupportPeerField.from_values(self.topology.isd_id)
            peer_marking = \
                PeerMarking.from_values(router_peer.interface.neighbor_ad,
                                        hof, spf)
            pcbm.ssf.block_size += peer_marking.LEN
            peer_markings.append(peer_marking)

        return ADMarking.from_values(pcbm, peer_markings)

    def handle_request(self, packet, sender, from_local_socket=True):
        """
        Main routine to handle incoming SCION packets.
        """
        spkt = SCIONPacket(packet)
        ptype = get_type(spkt)
        if ptype == PT.IFID_REQ:
            # TODO
            logging.warning("IFID_REQ received, to implement")
        elif ptype == PT.IFID_REP:
            # TODO
            logging.warning("IFID_REP received, to implement")
        elif ptype == PT.BEACON:
            self.process_pcb(packet)
        else:
            logging.warning("Type not supported")
        # TODO add ROT support etc..

    def run(self):
        threading.Thread(target=self.handle_pcbs_propagation).start()
        threading.Thread(target=self.register_paths).start()
        SCIONElement.run(self)


class CoreBeaconServer(BeaconServer):
    """
    Beacon Server in a core AD.

    Starts broadcasting beacons down-stream within an ISD and across ISDs
    towards other core beacon servers.
    """
    def __init__(self, addr, topo_file, config_file):
        BeaconServer.__init__(self, addr, topo_file, config_file)
        # Sanity check that we should indeed be a core beacon server.
        assert self.topology.is_core_ad, "This shouldn't be a core BS!"

    def propagate_core_pcb(self, pcb):
        """
        Propagates the core beacons to other core ADs.
        """
        assert isinstance(pcb, HalfPathBeacon)
        ingress_if = pcb.rotf.if_id
        for core_router in self.topology.routers[NeighborType.ROUTING]:
            new_pcb = copy.deepcopy(pcb)
            egress_if = core_router.interface.if_id
            new_pcb.rotf.if_id = egress_if
            ad_marking = self._create_ad_marking(ingress_if, egress_if)
            new_pcb.add_ad(ad_marking)
            beacon = Beacon.from_values(core_router.addr, new_pcb)
            self.send(beacon, core_router.addr)
            # self.propagated_beacons.append(new_pcb)
            logging.info("Core PCB propagated!")

    def handle_pcbs_propagation(self):
        """
        Generates a new beacon or gets ready to forward the one received.
        """
        while True:
            # Create beacon for downstream ADs.
            downstream_pcb = HalfPathBeacon()
            timestamp = (((int(time.time()) + BeaconServer.DELTA) %
                          (BeaconServer.TIME_INTERVAL * (2 ** 16))) /
                         BeaconServer.TIME_INTERVAL)
            downstream_pcb.iof = InfoOpaqueField.from_values(OFT.TDC_XOVR,
                timestamp, self.topology.isd_id)
            downstream_pcb.rotf = ROTField()
            self.propagate_downstream_pcb(downstream_pcb)

            # Create beacon for core ADs.
            core_pcb = HalfPathBeacon()
            core_pcb.iof = InfoOpaqueField.from_values(OFT.TDC_XOVR,
                                                       timestamp,
                                                       self.topology.isd_id)
            core_pcb.rotf = ROTField()
            self.propagate_core_pcb(core_pcb)

            # Propagate received beacons. A core beacon server can only receive
            # beacons from other core beacon servers.
            while self.beacons:
                pcb = self.beacons.popleft()
                self.propagate_core_pcb(pcb)
                self.reg_queue.append(pcb)
            time.sleep(self.config.propagation_time)

    def register_paths(self):
        if not self.config.registers_paths:
            logging.info("Path registration unwanted, leaving register_paths")
            return

        while True:
            while self.reg_queue:
                pcb = self.reg_queue.popleft()
                new_pcb = copy.deepcopy(pcb)
                ad_marking = self._create_ad_marking(new_pcb.rotf.if_id, 0)
                new_pcb.add_ad(ad_marking)
                self.register_core_path(new_pcb)
                logging.info("Paths registered")
            time.sleep(self.config.registration_time)

    def register_core_path(self, pcb):
        """
        Registers the core path contained in 'pcb' with the local core path
        server and the originating core path server.
        """
        info = PathInfo.from_values(PIT.CORE,
                                    pcb.get_first_ad().spcbf.isd_id,
                                    self.topology.isd_id,
                                    pcb.get_first_ad().ad_id,
                                    self.topology.ad_id)
        # Register core path with local core path server.
        if ElementType.PATH_SERVER in self.topology.servers:
            dst = self.topology.servers[ElementType.PATH_SERVER].addr
            path_rec = PathRecords.from_values(dst, info, [pcb])
            logging.debug("Registering core path with local PS.")
            self.send(path_rec, dst)

        # Register core path with originating core path server.
        pcb.remove_signatures()
        path = pcb.get_path(reverse_direction=True)
        path_rec = PathRecords.from_values(self.addr, info, [pcb], path)
        if_id = path.get_first_hop_of().ingress_if
        next_hop = self.ifid2addr[if_id]
        logging.debug("Registering core path with originating PS.")
        self.send(path_rec, next_hop)

    def process_pcb(self, packet):
        logging.info("PCB received")
        pcb = Beacon(packet).pcb
        # Before we append the PCB for further processing we need to check that
        # it hasn't been received before.
        for ad in pcb.ads:
            isd_id = ad.pcbm.spcbf.isd_id
            ad_id = ad.pcbm.ad_id
            if (isd_id == self.topology.isd_id and
                ad_id == self.topology.ad_id):
                logging.debug("Core Path PCB already seen. Dropping...")
                return
        self.beacons.append(pcb)


class LocalBeaconServer(BeaconServer):
    """
    Beacon Server in a non-core AD.

    Receives, processes, and propagates beacons received by other becaon
    servers.
    """
    def __init__(self, addr, topo_file, config_file):
        BeaconServer.__init__(self, addr, topo_file, config_file)
        # Sanity check that we should indeed be a local beacon server.
        assert not self.topology.is_core_ad, "This shouldn't be a local BS!"

    def register_up_path(self, pcb):
        """
        Send Up Path to Local Path Servers
        """
        info = PathInfo.from_values(PIT.UP,
                                    self.topology.isd_id,
                                    self.topology.isd_id,
                                    pcb.get_first_ad().ad_id,
                                    self.topology.ad_id)
        dst = self.topology.servers[ElementType.PATH_SERVER].addr
        up_path = PathRecords.from_values(dst, info, [pcb])
        self.send(up_path, dst)

    def register_down_path(self, pcb):
        """
        Send Down Path to Core Path Server
        """
        pcb.remove_signatures()
        info = PathInfo.from_values(PIT.DOWN,
                                    self.topology.isd_id,
                                    self.topology.isd_id,
                                    pcb.get_first_ad().ad_id,
                                    self.topology.ad_id)
        core_path = pcb.get_path(reverse_direction=True)
        down_path = PathRecords.from_values(self.addr, info, [pcb], core_path)
        if_id = core_path.get_first_hop_of().ingress_if
        next_hop = self.ifid2addr[if_id]
        self.send(down_path, next_hop)

    def register_paths(self):
        """
        Registers paths according to the received beacons.
        """
        if not self.config.registers_paths:
            logging.info("Path registration unwanted, leaving register_paths")
            return

        while True:
            while self.reg_queue:
                pcb = self.reg_queue.popleft()
                new_pcb = copy.deepcopy(pcb)
                ad_marking = self._create_ad_marking(new_pcb.rotf.if_id, 0)
                new_pcb.add_ad(ad_marking)
                self.register_up_path(new_pcb)
                self.register_down_path(new_pcb)
                logging.info("Paths registered")
            time.sleep(self.config.registration_time)

def main():
    """
    Main function.
    """
    logging.basicConfig(level=logging.DEBUG)
    if len(sys.argv) != 5:
        logging.info("run: %s <core|local> IP topo_file conf_file", sys.argv[0])
        sys.exit()

    if sys.argv[1] == "core":
        beacon_server = CoreBeaconServer(IPv4HostAddr(sys.argv[2]), sys.argv[3],
                                         sys.argv[4])
    elif sys.argv[1] == "local":
        beacon_server = LocalBeaconServer(IPv4HostAddr(sys.argv[2]),
                                          sys.argv[3],
                                          sys.argv[4])
    else:
        logging.error("First parameter can only be 'local' or 'core'!")
        sys.exit()
    beacon_server.run()

if __name__ == "__main__":
    main()<|MERGE_RESOLUTION|>--- conflicted
+++ resolved
@@ -26,14 +26,9 @@
 from lib.packet.pcb import HalfPathBeacon, ADMarking, PCBMarking, PeerMarking
 from lib.packet.scion import (SCIONPacket, get_type, Beacon, PathInfo,
     PathRecords, PacketType as PT, PathInfoType as PIT)
-<<<<<<< HEAD
-from lib.topology import ElementType, NeighborType
+from lib.topology_parser import ElementType, NeighborType
 import logging
 import sys
-=======
-from lib.topology_parser import ElementType, NeighborType
-from infrastructure.scion_elem import SCIONElement
->>>>>>> 3649e19b
 import threading
 import time
 
@@ -329,6 +324,7 @@
                 logging.info("Paths registered")
             time.sleep(self.config.registration_time)
 
+
 def main():
     """
     Main function.
