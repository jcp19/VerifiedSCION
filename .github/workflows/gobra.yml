# This Source Code Form is subject to the terms of the Mozilla Public
# License, v. 2.0. If a copy of the MPL was not distributed with this
# file, You can obtain one at http://mozilla.org/MPL/2.0/.
#
# Copyright (c) 2011-2020 ETH Zurich.

name: Verify the specified codebase

on:
  push:
    branches:
    - master
  pull_request: # run this workflow on every pull_request

jobs:
  verify:
    runs-on: ubuntu-latest
    env:
      headerOnly: 1
      module: 'github.com/scionproto/scion'
      includePaths: '. verification/dependencies'
      assumeInjectivityOnInhale: '1'
      checkConsistency: '1'
    steps:
      - name: Checkout the VerifiedSCION repository
        uses: actions/checkout@v3
      - name: Cache the verification results
        uses: actions/cache@v3
        env:
          cache-name: gobra-cache
        with:
          path: ${{ runner.workspace }}/.gobra/cache.json
          key: ${{ env.cache-name }}
      # We split the verification of the entire repository into
      # multiple steps. This provides a more fine-grained log in
      # Github Workflow's interface and it allows more fine-grained
      # control over the settings applied to each package (this last
      # point could be also be solved by adapting the action to allow
      # per package config).
      - name: Verify the packages in the 'verification' directory
        uses: viperproject/gobra-action@main
        with:
          projectLocation: 'VerifiedSCION/verification'
          recursive: 1
          timeout: 5m
          headerOnly: ${{ env.headerOnly }}
          module: ${{ env.module }}
          includePaths: './dependencies/ ..' # relative to project location
          assumeInjectivityOnInhale: ${{ env.assumeInjectivityOnInhale }}
          checkConsistency: ${{ env.checkConsistency }}
      - name: Verify package 'pkg/addr'
        uses: viperproject/gobra-action@main
        with:
          packages: 'pkg/addr'
          timeout: 10m
          headerOnly: ${{ env.headerOnly }}
          module: ${{ env.module }}
          includePaths: ${{ env.includePaths }}
          assumeInjectivityOnInhale: ${{ env.assumeInjectivityOnInhale }}
          checkConsistency: ${{ env.checkConsistency }}
          statsFile: '/stats/stats_addr.json'
      - name: Verify package 'pkg/private/serrors'
        uses: viperproject/gobra-action@main
        with:
          packages: 'pkg/private/serrors'
          timeout: 5m
          headerOnly: ${{ env.headerOnly }}
          module: ${{ env.module }}
          includePaths: ${{ env.includePaths }}
          assumeInjectivityOnInhale: ${{ env.assumeInjectivityOnInhale }}
          checkConsistency: ${{ env.checkConsistency }}
      - name: Verify package 'pkg/slayers/path'
        uses: viperproject/gobra-action@main
        with:
          packages: 'pkg/slayers/path'
          timeout: 10m
          headerOnly: ${{ env.headerOnly }}
          module: ${{ env.module }}
          includePaths: ${{ env.includePaths }}
          assumeInjectivityOnInhale: ${{ env.assumeInjectivityOnInhale }}
          checkConsistency: ${{ env.checkConsistency }}
      - name: Verify package 'pkg/slayers/path/empty'
<<<<<<< HEAD
        uses: viperproject/gobra-action@main
        with:
          packages: 'pkg/slayers/path/empty'
          packageTimeout: 5m
          headerOnly: ${{ env.headerOnly }}
          module: ${{ env.module }}
          includePaths: ${{ env.includePaths }}
          assumeInjectivityOnInhale: ${{ env.assumeInjectivityOnInhale }}
          checkConsistency: ${{ env.checkConsistency }}
      - name: Verify package 'pkg/slayers/path/epic'
        uses: viperproject/gobra-action@main
        with:
          packages: 'pkg/slayers/path/epic'
          packageTimeout: 5m
          headerOnly: ${{ env.headerOnly }}
          module: ${{ env.module }}
          includePaths: ${{ env.includePaths }}
          assumeInjectivityOnInhale: ${{ env.assumeInjectivityOnInhale }}
          checkConsistency: ${{ env.checkConsistency }}
      - name: Verify package 'pkg/slayers/path/onehop'
        uses: viperproject/gobra-action@main
        with:
          packages: 'pkg/slayers/path/onehop'
          packageTimeout: 5m
          headerOnly: ${{ env.headerOnly }}
          module: ${{ env.module }}
          includePaths: ${{ env.includePaths }}
          assumeInjectivityOnInhale: ${{ env.assumeInjectivityOnInhale }}
          checkConsistency: ${{ env.checkConsistency }}
      - name: Verify package 'pkg/slayers/path/scion'
        uses: viperproject/gobra-action@main
        with:
          packages: 'pkg/slayers/path/scion'
          packageTimeout: 5m
          headerOnly: ${{ env.headerOnly }}
          module: ${{ env.module }}
          includePaths: ${{ env.includePaths }}
          assumeInjectivityOnInhale: ${{ env.assumeInjectivityOnInhale }}
          checkConsistency: ${{ env.checkConsistency }}
      - name: Verify package 'pkg/addr'
=======
>>>>>>> f992ccd9
        uses: viperproject/gobra-action@main
        with:
          packages: 'pkg/slayers/path/empty'
          timeout: 5m
          headerOnly: ${{ env.headerOnly }}
          module: ${{ env.module }}
          includePaths: ${{ env.includePaths }}
          assumeInjectivityOnInhale: ${{ env.assumeInjectivityOnInhale }}
          checkConsistency: ${{ env.checkConsistency }}
      - name: Verify package 'pkg/slayers/path/epic'
        uses: viperproject/gobra-action@main
        with:
          packages: 'pkg/slayers/path/epic'
          timeout: 5m
          headerOnly: ${{ env.headerOnly }}
          module: ${{ env.module }}
          includePaths: ${{ env.includePaths }}
          assumeInjectivityOnInhale: ${{ env.assumeInjectivityOnInhale }}
          checkConsistency: ${{ env.checkConsistency }}
      - name: Verify package 'pkg/slayers/path/onehop'
        uses: viperproject/gobra-action@main
        with:
          packages: 'pkg/slayers/path/onehop'
          timeout: 15m # 'onehop' currently takes a lot of time
          headerOnly: ${{ env.headerOnly }}
          module: ${{ env.module }}
          includePaths: ${{ env.includePaths }}
          assumeInjectivityOnInhale: ${{ env.assumeInjectivityOnInhale }}
          checkConsistency: ${{ env.checkConsistency }}
      - name: Verify package 'pkg/slayers/path/scion'
        uses: viperproject/gobra-action@main
        with:
          packages: 'pkg/slayers/path/scion'
          timeout: 5m
          headerOnly: ${{ env.headerOnly }}
          module: ${{ env.module }}
          includePaths: ${{ env.includePaths }}
          assumeInjectivityOnInhale: ${{ env.assumeInjectivityOnInhale }}
          checkConsistency: ${{ env.checkConsistency }}
      - name: Upload the verification report
        uses: actions/upload-artifact@v2
        with:
          name: stats_addr.json
          path: /stats/stats_addr.json
          if-no-files-found: error # could also be 'warn' or 'ignore'<|MERGE_RESOLUTION|>--- conflicted
+++ resolved
@@ -80,49 +80,6 @@
           assumeInjectivityOnInhale: ${{ env.assumeInjectivityOnInhale }}
           checkConsistency: ${{ env.checkConsistency }}
       - name: Verify package 'pkg/slayers/path/empty'
-<<<<<<< HEAD
-        uses: viperproject/gobra-action@main
-        with:
-          packages: 'pkg/slayers/path/empty'
-          packageTimeout: 5m
-          headerOnly: ${{ env.headerOnly }}
-          module: ${{ env.module }}
-          includePaths: ${{ env.includePaths }}
-          assumeInjectivityOnInhale: ${{ env.assumeInjectivityOnInhale }}
-          checkConsistency: ${{ env.checkConsistency }}
-      - name: Verify package 'pkg/slayers/path/epic'
-        uses: viperproject/gobra-action@main
-        with:
-          packages: 'pkg/slayers/path/epic'
-          packageTimeout: 5m
-          headerOnly: ${{ env.headerOnly }}
-          module: ${{ env.module }}
-          includePaths: ${{ env.includePaths }}
-          assumeInjectivityOnInhale: ${{ env.assumeInjectivityOnInhale }}
-          checkConsistency: ${{ env.checkConsistency }}
-      - name: Verify package 'pkg/slayers/path/onehop'
-        uses: viperproject/gobra-action@main
-        with:
-          packages: 'pkg/slayers/path/onehop'
-          packageTimeout: 5m
-          headerOnly: ${{ env.headerOnly }}
-          module: ${{ env.module }}
-          includePaths: ${{ env.includePaths }}
-          assumeInjectivityOnInhale: ${{ env.assumeInjectivityOnInhale }}
-          checkConsistency: ${{ env.checkConsistency }}
-      - name: Verify package 'pkg/slayers/path/scion'
-        uses: viperproject/gobra-action@main
-        with:
-          packages: 'pkg/slayers/path/scion'
-          packageTimeout: 5m
-          headerOnly: ${{ env.headerOnly }}
-          module: ${{ env.module }}
-          includePaths: ${{ env.includePaths }}
-          assumeInjectivityOnInhale: ${{ env.assumeInjectivityOnInhale }}
-          checkConsistency: ${{ env.checkConsistency }}
-      - name: Verify package 'pkg/addr'
-=======
->>>>>>> f992ccd9
         uses: viperproject/gobra-action@main
         with:
           packages: 'pkg/slayers/path/empty'
