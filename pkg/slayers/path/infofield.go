// Copyright 2020 Anapaya Systems
//
// Licensed under the Apache License, Version 2.0 (the "License");
// you may not use this file except in compliance with the License.
// You may obtain a copy of the License at
//
//   http://www.apache.org/licenses/LICENSE-2.0
//
// Unless required by applicable law or agreed to in writing, software
// distributed under the License is distributed on an "AS IS" BASIS,
// WITHOUT WARRANTIES OR CONDITIONS OF ANY KIND, either express or implied.
// See the License for the specific language governing permissions and
// limitations under the License.

// +gobra

package path

import (
	"encoding/binary"
	"fmt"

	"github.com/scionproto/scion/pkg/private/serrors"
	"github.com/scionproto/scion/pkg/private/util"
	//@ "github.com/scionproto/scion/verification/utils/definitions"
	//@ "github.com/scionproto/scion/verification/utils/slices"
)

// InfoLen is the size of an InfoField in bytes.
const InfoLen = 8

// InfoField is the InfoField used in the SCION and OneHop path types.
//
// InfoField has the following format:
//
//    0                   1                   2                   3
//    0 1 2 3 4 5 6 7 8 9 0 1 2 3 4 5 6 7 8 9 0 1 2 3 4 5 6 7 8 9 0 1
//   +-+-+-+-+-+-+-+-+-+-+-+-+-+-+-+-+-+-+-+-+-+-+-+-+-+-+-+-+-+-+-+-+
//   |r r r r r r P C|      RSV      |             SegID             |
//   +-+-+-+-+-+-+-+-+-+-+-+-+-+-+-+-+-+-+-+-+-+-+-+-+-+-+-+-+-+-+-+-+
//   |                           Timestamp                           |
//   +-+-+-+-+-+-+-+-+-+-+-+-+-+-+-+-+-+-+-+-+-+-+-+-+-+-+-+-+-+-+-+-+
//
type InfoField struct {
	// Peer is the peering flag. If set to true, then the forwarding path is built as a peering
	// path, which requires special processing on the dataplane.
	Peer bool
	// ConsDir is the construction direction flag. If set to true then the hop fields are arranged
	// in the direction they have been constructed during beaconing.
	ConsDir bool
	// SegID is a updatable field that is required for the MAC-chaining mechanism.
	SegID uint16
	// Timestamp created by the initiator of the corresponding beacon. The timestamp is expressed in
	// Unix time, and is encoded as an unsigned integer within 4 bytes with 1-second time
	// granularity.  This timestamp enables validation of the hop field by verification of the
	// expiration time and MAC.
	Timestamp uint32
}

// DecodeFromBytes populates the fields from a raw buffer. The buffer must be of length >=
// path.InfoLen.
//@ requires  len(raw) >= InfoLen
<<<<<<< HEAD
//@ requires InfoLen == 8
//@ preserves acc(inf)
//@ preserves forall i int :: 0 <= i && i < InfoLen ==>
//@     acc(&raw[i], definitions.ReadL1)
=======
//@ preserves acc(inf)
//@ preserves acc(slices.AbsSlice_Bytes(raw, 0, InfoLen), definitions.ReadL1)
>>>>>>> 6f36c1e6
//@ ensures   err == nil
//@ decreases
func (inf *InfoField) DecodeFromBytes(raw []byte) (err error) {
	if len(raw) < InfoLen {
		return serrors.New("InfoField raw too short", "expected", InfoLen, "actual", len(raw))
	}
	//@ unfold acc(slices.AbsSlice_Bytes(raw, 0, InfoLen), definitions.ReadL1)
	inf.ConsDir = raw[0]&0x1 == 0x1
	inf.Peer = raw[0]&0x2 == 0x2
	//@ assert &raw[2:4][0] == &raw[2] && &raw[2:4][1] == &raw[3]
	inf.SegID = binary.BigEndian.Uint16(raw[2:4])
	//@ assert &raw[4:8][0] == &raw[4] && &raw[4:8][1] == &raw[5]
	//@ assert &raw[4:8][2] == &raw[6] && &raw[4:8][3] == &raw[7]
	inf.Timestamp = binary.BigEndian.Uint32(raw[4:8])
	//@ fold acc(slices.AbsSlice_Bytes(raw, 0, InfoLen), definitions.ReadL1)
	return nil
}

// SerializeTo writes the fields into the provided buffer. The buffer must be of length >=
// path.InfoLen.
//@ requires  len(b) >= InfoLen
//@ preserves acc(inf, definitions.ReadL1)
<<<<<<< HEAD
//@ preserves forall i int :: 0 <= i && i < InfoLen ==>
//@     acc(&b[i])
=======
//@ preserves slices.AbsSlice_Bytes(b, 0, InfoLen)
>>>>>>> 6f36c1e6
//@ ensures   err == nil
//@ decreases
func (inf *InfoField) SerializeTo(b []byte) (err error) {
	if len(b) < InfoLen {
		return serrors.New("buffer for InfoField too short", "expected", InfoLen,
			"actual", len(b))
	}
	//@ unfold slices.AbsSlice_Bytes(b, 0, InfoLen)
	b[0] = 0
	if inf.ConsDir {
		b[0] |= 0x1
	}
	if inf.Peer {
		b[0] |= 0x2
	}
	b[1] = 0 // reserved
	//@ assert &b[2:4][0] == &b[2] && &b[2:4][1] == &b[3]
	binary.BigEndian.PutUint16(b[2:4], inf.SegID)
	//@ assert &b[4:8][0] == &b[4] && &b[4:8][1] == &b[5]
	//@ assert &b[4:8][2] == &b[6] && &b[4:8][3] == &b[7]
	binary.BigEndian.PutUint32(b[4:8], inf.Timestamp)
	//@ fold slices.AbsSlice_Bytes(b, 0, InfoLen)
	return nil
}

// UpdateSegID updates the SegID field by XORing the SegID field with the 2
// first bytes of the MAC. It is the beta calculation according to
// https://docs.scion.org/en/latest/protocols/scion-header.html#hop-field-mac-computation
//@ preserves acc(inf)
//@ decreases
func (inf *InfoField) UpdateSegID(hfMac [MacLen]byte) {
	//@ share hfMac
	inf.SegID = inf.SegID ^ binary.BigEndian.Uint16(hfMac[:2])
}

//@ trusted // reason: https://github.com/viperproject/gobra/issues/257
//@ decreases
func (inf InfoField) String() string {
	return fmt.Sprintf("{Peer: %t, ConsDir: %t, SegID: %d, Timestamp: %s}",
		inf.Peer, inf.ConsDir, inf.SegID, util.SecsToCompact(inf.Timestamp))
}<|MERGE_RESOLUTION|>--- conflicted
+++ resolved
@@ -60,15 +60,8 @@
 // DecodeFromBytes populates the fields from a raw buffer. The buffer must be of length >=
 // path.InfoLen.
 //@ requires  len(raw) >= InfoLen
-<<<<<<< HEAD
-//@ requires InfoLen == 8
-//@ preserves acc(inf)
-//@ preserves forall i int :: 0 <= i && i < InfoLen ==>
-//@     acc(&raw[i], definitions.ReadL1)
-=======
 //@ preserves acc(inf)
 //@ preserves acc(slices.AbsSlice_Bytes(raw, 0, InfoLen), definitions.ReadL1)
->>>>>>> 6f36c1e6
 //@ ensures   err == nil
 //@ decreases
 func (inf *InfoField) DecodeFromBytes(raw []byte) (err error) {
@@ -91,12 +84,7 @@
 // path.InfoLen.
 //@ requires  len(b) >= InfoLen
 //@ preserves acc(inf, definitions.ReadL1)
-<<<<<<< HEAD
-//@ preserves forall i int :: 0 <= i && i < InfoLen ==>
-//@     acc(&b[i])
-=======
 //@ preserves slices.AbsSlice_Bytes(b, 0, InfoLen)
->>>>>>> 6f36c1e6
 //@ ensures   err == nil
 //@ decreases
 func (inf *InfoField) SerializeTo(b []byte) (err error) {
