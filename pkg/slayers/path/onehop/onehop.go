--- conflicted
+++ resolved
@@ -216,34 +216,17 @@
 	return p, nil
 }
 
-<<<<<<< HEAD
 // Reverse a OneHop path that returns a reversed SCION path.
-//@ trusted // (VerifiedSCION) the following currently takes a long time to verify
-// (VerifiedSCION) The main cause for the performance problem is the `share` statement,
-// together with the assert right after. This is translated to a huge chunk of inhales
-// and exhales in Viper involving quantifiers that cause verification to choke.
+//@ requires o.Mem()
 //@ ensures err == nil ==> p.Mem()
 //@ ensures err == nil ==> p != nil
 //@ ensures err != nil ==> err.ErrorMem()
 //@ decreases
-func (o Path) Reverse() (p path.Path, err error) {
-	// (VerifiedSCION) this share would not be needed if we had passed a *Path as a parameter.
-	// From a performance standpoint (for SCION), this would also be preferrable, given that Reverse cannot
-	// be modified in these functions.
-	// From a verification stand-point, it would also make more sense to provide Mem() as a precondition.
-	// It would be easier to maintain.
-	//@ share o
-	//@ assert acc(&o)
-	//@ ghost FoldPathMem(&o)
-=======
-// Rerverse a OneHop path that returns a reversed SCION path.
-func (o *Path) Reverse() (path.Path, error) {
->>>>>>> dcdf8713
+func (o *Path) Reverse() (p path.Path, err error) {
 	sp, err := o.ToSCIONDecoded()
 	if err != nil {
 		return nil, serrors.WrapStr("converting to scion path", err)
 	}
-	//@ assert sp.Mem()
 	// increment the path, since we are at the receiver side.
 	if err := sp.IncPath(); err != nil {
 		return nil, serrors.WrapStr("incrementing path", err)
