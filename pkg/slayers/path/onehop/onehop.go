--- conflicted
+++ resolved
@@ -79,7 +79,7 @@
 	r = o.SecondHop.DecodeFromBytes(data[offset : offset+path.HopLen])
 	//@ ghost if r == nil {
 	//@     fold o.Mem()
-  //@ }
+	//@ }
 	return r
 }
 
@@ -113,7 +113,7 @@
 	err = o.SecondHop.SerializeTo(b[offset : offset+path.HopLen])
 	//@ ghost if err == nil {
 	//@   fold acc(o.Mem(), definitions.ReadL1)
-  //@ }
+	//@ }
 	return err
 }
 
@@ -172,24 +172,14 @@
 }
 
 // Reverse a OneHop path that returns a reversed SCION path.
-<<<<<<< HEAD
-/*
-//@ decreases
-func (o Path) Reverse() (p path.Path, err error) {
-	//@ share o
-	oRef := &o
-	// (gavin) changed to use explicit *Path
-	sp, err := oRef.ToSCIONDecoded()
-=======
-//@ requires o.Consistent()
-//@ decreases
-func (o/*@@@*/ Path) Reverse() (p path.Path, err error) {
+//@ trusted // TODO
+//@ decreases
+func (o /*@@@*/ Path) Reverse() (p path.Path, err error) {
 	//@ fold o.FirstHop.Mem()
 	//@ fold o.SecondHop.Mem()
 	//@ fold o.Mem()
 	// (gavin) changed to use explicit *Path
 	sp, err := o.ToSCIONDecoded()
->>>>>>> 0913d7bb
 	if err != nil {
 		return nil, serrors.WrapStr("converting to scion path", err)
 	}
@@ -200,7 +190,6 @@
 	}
 	return sp.Reverse()
 }
-*/
 
 //@ pure
 //@ ensures l == PathLen
