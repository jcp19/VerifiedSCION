// Copyright 2020 Anapaya Systems
//
// Licensed under the Apache License, Version 2.0 (the "License");
// you may not use this file except in compliance with the License.
// You may obtain a copy of the License at
//
//   http://www.apache.org/licenses/LICENSE-2.0
//
// Unless required by applicable law or agreed to in writing, software
// distributed under the License is distributed on an "AS IS" BASIS,
// WITHOUT WARRANTIES OR CONDITIONS OF ANY KIND, either express or implied.
// See the License for the specific language governing permissions and
// limitations under the License.

// +gobra

package scion

import (
	"encoding/binary"
	"fmt"

	"github.com/scionproto/scion/pkg/private/serrors"
	"github.com/scionproto/scion/pkg/slayers/path"
	//@ "github.com/scionproto/scion/verification/utils/definitions"
	//@ "github.com/scionproto/scion/verification/utils/slices"
)

// MetaLen is the length of the PathMetaHeader.
const MetaLen = 4

const PathType path.Type = 1

<<<<<<< HEAD
/*
=======
//@ requires path.PathPackageMem()
//@ requires !path.Registered(PathType)
//@ ensures  path.PathPackageMem()
//@ ensures  forall t path.Type :: 0 <= t && t < path.MaxPathType ==>
//@ 	t != PathType ==> old(path.Registered(t)) == path.Registered(t)
//@ ensures  path.Registered(PathType)
//@ decreases
>>>>>>> f992ccd9
func RegisterPath() {
	tmp := path.Metadata{
		Type: PathType,
		Desc: "SCION",
		New:
		//@ ensures p.NonInitMem()
		//@ decreases
		func /*@ newPath @*/ () (p path.Path) {
			rawTmp := &Raw{}
			//@ fold rawTmp.Base.NonInitMem()
			//@ fold rawTmp.NonInitMem()
			return rawTmp
		},
	}
	/*@
	proof tmp.New implements path.NewPathSpec {
		return tmp.New() as newPath
	}
	@*/
	path.RegisterPath(tmp)
}
*/

// Base holds the basic information that is used by both raw and fully decoded paths.
type Base struct {
	// PathMeta is the SCION path meta header. It is always instantiated when
	// decoding a path from bytes.
	PathMeta MetaHdr
	// NumINF is the number of InfoFields in the path.
	NumINF int
	// NumHops is the number HopFields in the path.
	NumHops int
}

<<<<<<< HEAD
//@ requires  len(data) >= MetaLen
=======
>>>>>>> f992ccd9
//@ requires  s.NonInitMem()
//@ preserves acc(slices.AbsSlice_Bytes(data, 0, len(data)), definitions.ReadL1)
//@ ensures   r != nil ==> (s.NonInitMem() && r.ErrorMem())
//@ ensures   r == nil ==> s.Mem() && (s.Mem() --* s.NonInitMem())
<<<<<<< HEAD
=======
//@ ensures   len(data) < MetaLen ==> r != nil
>>>>>>> f992ccd9
//@ decreases
func (s *Base) DecodeFromBytes(data []byte) (r error) {
	// PathMeta takes care of bounds check.
	//@ unfold s.NonInitMem()
	err := s.PathMeta.DecodeFromBytes(data)
	if err != nil {
		//@ fold s.NonInitMem()
		return err
	}
	s.NumINF = 0
	s.NumHops = 0
	//@ invariant -1 <= i && i <= 2
	//@ invariant acc(s)
	//@ invariant 0 <= s.NumHops && 0 <= s.NumINF && s.NumINF <= 3
	//@ invariant 0 < s.NumINF ==> 0 < s.NumHops
	//@ decreases i
	for i := 2; i >= 0; i-- {
		if s.PathMeta.SegLen[i] == 0 && s.NumINF > 0 {
			e := serrors.New(
				fmt.Sprintf("Meta.SegLen[%d] == 0, but Meta.SegLen[%d] > 0", i, s.NumINF-1))
			//@ fold s.NonInitMem()
			return e
		}
		if s.PathMeta.SegLen[i] > 0 && s.NumINF == 0 {
			s.NumINF = i + 1
		}
<<<<<<< HEAD
		//  Cannot assert bounds of uint:
		//  https://github.com/viperproject/gobra/issues/192
=======
		// (VerifiedSCION) Cannot assert bounds of uint:
		// https://github.com/viperproject/gobra/issues/192
>>>>>>> f992ccd9
		//@ assume int(s.PathMeta.SegLen[i]) >= 0
		s.NumHops += int(s.PathMeta.SegLen[i])
	}
	//@ fold s.Mem()
	//@ package s.Mem() --* s.NonInitMem() {
	//@   unfold s.Mem()
	//@   fold   s.NonInitMem()
	//@ }
	return nil
}

// IncPath increases the currHF index and currINF index if appropriate.
//@ requires s.Mem()
<<<<<<< HEAD
//@ requires unfolding s.Mem() in s.NumINF > 0
//@ requires unfolding s.Mem() in int(s.PathMeta.CurrHF) < s.NumHops-1
//@ ensures  s.Mem()
//@ ensures  s.Len() == old(s.Len())
//@ ensures  e == nil
=======
//@ ensures  old(unfolding s.Mem() in s.NumINF == 0) ==> e != nil
//@ ensures  old(unfolding s.Mem() in int(s.PathMeta.CurrHF) >= s.NumHops-1) ==> e != nil
//@ ensures  e == nil ==> s.Mem()
//@ ensures  e == nil ==> s.Len() == old(s.Len())
//@ ensures  e == nil ==> s.getNumINF() == old(s.getNumINF())
//@ ensures  e != nil ==> s.NonInitMem()
//@ ensures  e != nil ==> e.ErrorMem()
>>>>>>> f992ccd9
//@ decreases
func (s *Base) IncPath() (e error) {
	//@ unfold s.Mem()
	if s.NumINF == 0 {
		//@ fold s.NonInitMem()
		return serrors.New("empty path cannot be increased")
	}
	if int(s.PathMeta.CurrHF) >= s.NumHops-1 {
		s.PathMeta.CurrHF = uint8(s.NumHops - 1)
		//@ fold s.NonInitMem()
		return serrors.New("path already at end")
	}
	s.PathMeta.CurrHF++
	// Update CurrINF
	s.PathMeta.CurrINF = s.infIndexForHF(s.PathMeta.CurrHF)
	//@ fold s.Mem()
	return nil
}

// IsXover returns whether we are at a crossover point.
//@ preserves acc(s.Mem(), definitions.ReadL10)
//@ decreases
func (s *Base) IsXover() (r bool) {
	//@ unfold acc(s.Mem(), definitions.ReadL10)
	r = s.PathMeta.CurrINF != s.infIndexForHF(s.PathMeta.CurrHF+1)
	//@ fold acc(s.Mem(), definitions.ReadL10)
	return r
}

//@ preserves acc(s, definitions.ReadL11)
//@ preserves 0 <= s.NumINF && s.NumINF <= 3 && 0 <= s.NumHops
//@ ensures   0 < s.NumINF ==> (0 <= r && r < s.NumINF)
//@ decreases
func (s *Base) infIndexForHF(hf uint8) (r uint8) {
	left := uint8(0)
	//@ invariant acc(s, definitions.ReadL11)
	//@ invariant s.NumINF >= 0 && s.NumINF <= 3 && s.NumHops >= 0
	//@ invariant 0 <= i && i <= 3
	//@ decreases s.NumINF-i
	for i := 0; i < s.NumINF; i++ {
		if hf >= left {
			if hf < left+s.PathMeta.SegLen[i] {
				return uint8(i)
			}
		}
		left += s.PathMeta.SegLen[i]
	}
	// at the end we just return the last index.
	return uint8(s.NumINF - 1)
}

// Len returns the length of the path in bytes.
//@ pure
//@ requires acc(s.Mem(), _)
//@ ensures  r >= MetaLen
//@ ensures  r == (unfolding acc(s.Mem(), _) in (MetaLen + int(s.NumINF)*path.InfoLen + int(s.NumHops)*path.HopLen))
//@ decreases
func (s *Base) Len() (r int) {
	return /*@ unfolding acc(s.Mem(), _) in @*/ MetaLen + s.NumINF*path.InfoLen + s.NumHops*path.HopLen
}

// Type returns the type of the path.
//@ pure
//@ ensures t == PathType
//@ decreases
func (s *Base) Type() (t path.Type) {
	return PathType
}

// MetaHdr is the PathMetaHdr of a SCION (data-plane) path type.
type MetaHdr struct {
	CurrINF uint8
	CurrHF  uint8
	SegLen  [3]uint8
}

// DecodeFromBytes populates the fields from a raw buffer. The buffer must be of length >=
// scion.MetaLen.
<<<<<<< HEAD
//@ requires  len(raw) >= MetaLen
//@ preserves acc(m)
//@ preserves acc(slices.AbsSlice_Bytes(raw, 0, len(raw)), definitions.ReadL1)
//@ ensures   m.CurrINF >= 0 && m.CurrHF >= 0
//@ ensures   e == nil
=======
//@ preserves acc(m)
//@ preserves acc(slices.AbsSlice_Bytes(raw, 0, len(raw)), definitions.ReadL1)
//@ ensures   (len(raw) >= MetaLen) == (e == nil)
//@ ensures   e == nil ==> (m.CurrINF >= 0 && m.CurrHF >= 0)
//@ ensures   e != nil ==> e.ErrorMem()
>>>>>>> f992ccd9
//@ decreases
func (m *MetaHdr) DecodeFromBytes(raw []byte) (e error) {
	if len(raw) < MetaLen {
		// (VerifiedSCION) added cast, otherwise Gobra cannot verify call
		return serrors.New("MetaHdr raw too short", "expected", int(MetaLen), "actual", int(len(raw)))
	}
	//@ unfold acc(slices.AbsSlice_Bytes(raw, 0, len(raw)), definitions.ReadL1)
	line := binary.BigEndian.Uint32(raw)
	m.CurrINF = uint8(line >> 30)
	m.CurrHF = uint8(line>>24) & 0x3F
<<<<<<< HEAD
	//  The following assumption is guaranteed by Go but still
	//  not modeled in Gobra.
=======
	// (VerifiedSCION) The following assumption is guaranteed by Go but still not modeled in Gobra.
>>>>>>> f992ccd9
	//@ assume m.CurrINF >= 0 && m.CurrHF >= 0
	m.SegLen[0] = uint8(line>>12) & 0x3F
	m.SegLen[1] = uint8(line>>6) & 0x3F
	m.SegLen[2] = uint8(line) & 0x3F
	//@ fold acc(slices.AbsSlice_Bytes(raw, 0, len(raw)), definitions.ReadL1)
	return nil
}

// SerializeTo writes the fields into the provided buffer. The buffer must be of length >=
// scion.MetaLen.
//@ requires  len(b) >= MetaLen
//@ preserves acc(m, definitions.ReadL10)
//@ preserves slices.AbsSlice_Bytes(b, 0, len(b))
//@ ensures   e == nil
//@ decreases
func (m *MetaHdr) SerializeTo(b []byte) (e error) {
	if len(b) < MetaLen {
		return serrors.New("buffer for MetaHdr too short", "expected", MetaLen, "actual", len(b))
	}
	line := uint32(m.CurrINF)<<30 | uint32(m.CurrHF&0x3F)<<24
	line |= uint32(m.SegLen[0]&0x3F) << 12
	line |= uint32(m.SegLen[1]&0x3F) << 6
	line |= uint32(m.SegLen[2] & 0x3F)
	//@ unfold acc(slices.AbsSlice_Bytes(b, 0, len(b)))
	binary.BigEndian.PutUint32(b, line)
	//@ fold acc(slices.AbsSlice_Bytes(b, 0, len(b)))
	return nil
}

<<<<<<< HEAD
//  The spec of fmt.Sprintf is still too limited to verify this method.
=======
// (VerifiedSCION) The spec of fmt.Sprintf is still too limited to verify this method.
>>>>>>> f992ccd9
//@ trusted
//@ decreases
func (m MetaHdr) String() string {
	return fmt.Sprintf("{CurrInf: %d, CurrHF: %d, SegLen: %v}", m.CurrINF, m.CurrHF, m.SegLen)
}<|MERGE_RESOLUTION|>--- conflicted
+++ resolved
@@ -31,9 +31,6 @@
 
 const PathType path.Type = 1
 
-<<<<<<< HEAD
-/*
-=======
 //@ requires path.PathPackageMem()
 //@ requires !path.Registered(PathType)
 //@ ensures  path.PathPackageMem()
@@ -41,7 +38,6 @@
 //@ 	t != PathType ==> old(path.Registered(t)) == path.Registered(t)
 //@ ensures  path.Registered(PathType)
 //@ decreases
->>>>>>> f992ccd9
 func RegisterPath() {
 	tmp := path.Metadata{
 		Type: PathType,
@@ -63,7 +59,6 @@
 	@*/
 	path.RegisterPath(tmp)
 }
-*/
 
 // Base holds the basic information that is used by both raw and fully decoded paths.
 type Base struct {
@@ -76,18 +71,11 @@
 	NumHops int
 }
 
-<<<<<<< HEAD
-//@ requires  len(data) >= MetaLen
-=======
->>>>>>> f992ccd9
 //@ requires  s.NonInitMem()
 //@ preserves acc(slices.AbsSlice_Bytes(data, 0, len(data)), definitions.ReadL1)
 //@ ensures   r != nil ==> (s.NonInitMem() && r.ErrorMem())
 //@ ensures   r == nil ==> s.Mem() && (s.Mem() --* s.NonInitMem())
-<<<<<<< HEAD
-=======
 //@ ensures   len(data) < MetaLen ==> r != nil
->>>>>>> f992ccd9
 //@ decreases
 func (s *Base) DecodeFromBytes(data []byte) (r error) {
 	// PathMeta takes care of bounds check.
@@ -114,13 +102,8 @@
 		if s.PathMeta.SegLen[i] > 0 && s.NumINF == 0 {
 			s.NumINF = i + 1
 		}
-<<<<<<< HEAD
-		//  Cannot assert bounds of uint:
-		//  https://github.com/viperproject/gobra/issues/192
-=======
 		// (VerifiedSCION) Cannot assert bounds of uint:
 		// https://github.com/viperproject/gobra/issues/192
->>>>>>> f992ccd9
 		//@ assume int(s.PathMeta.SegLen[i]) >= 0
 		s.NumHops += int(s.PathMeta.SegLen[i])
 	}
@@ -134,13 +117,6 @@
 
 // IncPath increases the currHF index and currINF index if appropriate.
 //@ requires s.Mem()
-<<<<<<< HEAD
-//@ requires unfolding s.Mem() in s.NumINF > 0
-//@ requires unfolding s.Mem() in int(s.PathMeta.CurrHF) < s.NumHops-1
-//@ ensures  s.Mem()
-//@ ensures  s.Len() == old(s.Len())
-//@ ensures  e == nil
-=======
 //@ ensures  old(unfolding s.Mem() in s.NumINF == 0) ==> e != nil
 //@ ensures  old(unfolding s.Mem() in int(s.PathMeta.CurrHF) >= s.NumHops-1) ==> e != nil
 //@ ensures  e == nil ==> s.Mem()
@@ -148,7 +124,6 @@
 //@ ensures  e == nil ==> s.getNumINF() == old(s.getNumINF())
 //@ ensures  e != nil ==> s.NonInitMem()
 //@ ensures  e != nil ==> e.ErrorMem()
->>>>>>> f992ccd9
 //@ decreases
 func (s *Base) IncPath() (e error) {
 	//@ unfold s.Mem()
@@ -227,19 +202,11 @@
 
 // DecodeFromBytes populates the fields from a raw buffer. The buffer must be of length >=
 // scion.MetaLen.
-<<<<<<< HEAD
-//@ requires  len(raw) >= MetaLen
-//@ preserves acc(m)
-//@ preserves acc(slices.AbsSlice_Bytes(raw, 0, len(raw)), definitions.ReadL1)
-//@ ensures   m.CurrINF >= 0 && m.CurrHF >= 0
-//@ ensures   e == nil
-=======
 //@ preserves acc(m)
 //@ preserves acc(slices.AbsSlice_Bytes(raw, 0, len(raw)), definitions.ReadL1)
 //@ ensures   (len(raw) >= MetaLen) == (e == nil)
 //@ ensures   e == nil ==> (m.CurrINF >= 0 && m.CurrHF >= 0)
 //@ ensures   e != nil ==> e.ErrorMem()
->>>>>>> f992ccd9
 //@ decreases
 func (m *MetaHdr) DecodeFromBytes(raw []byte) (e error) {
 	if len(raw) < MetaLen {
@@ -250,12 +217,7 @@
 	line := binary.BigEndian.Uint32(raw)
 	m.CurrINF = uint8(line >> 30)
 	m.CurrHF = uint8(line>>24) & 0x3F
-<<<<<<< HEAD
-	//  The following assumption is guaranteed by Go but still
-	//  not modeled in Gobra.
-=======
 	// (VerifiedSCION) The following assumption is guaranteed by Go but still not modeled in Gobra.
->>>>>>> f992ccd9
 	//@ assume m.CurrINF >= 0 && m.CurrHF >= 0
 	m.SegLen[0] = uint8(line>>12) & 0x3F
 	m.SegLen[1] = uint8(line>>6) & 0x3F
@@ -285,11 +247,7 @@
 	return nil
 }
 
-<<<<<<< HEAD
-//  The spec of fmt.Sprintf is still too limited to verify this method.
-=======
 // (VerifiedSCION) The spec of fmt.Sprintf is still too limited to verify this method.
->>>>>>> f992ccd9
 //@ trusted
 //@ decreases
 func (m MetaHdr) String() string {
