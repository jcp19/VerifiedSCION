// Copyright 2020 Anapaya Systems
//
// Licensed under the Apache License, Version 2.0 (the "License");
// you may not use this file except in compliance with the License.
// You may obtain a copy of the License at
//
//   http://www.apache.org/licenses/LICENSE-2.0
//
// Unless required by applicable law or agreed to in writing, software
// distributed under the License is distributed on an "AS IS" BASIS,
// WITHOUT WARRANTIES OR CONDITIONS OF ANY KIND, either express or implied.
// See the License for the specific language governing permissions and
// limitations under the License.

// +gobra

package scion

import (
	"github.com/scionproto/scion/pkg/private/serrors"
	"github.com/scionproto/scion/pkg/slayers/path"
	//@ "github.com/scionproto/scion/verification/utils/definitions"
	//@ "github.com/scionproto/scion/verification/utils/slices"
)

// Raw is a raw representation of the SCION (data-plane) path type. It is designed to parse as
// little as possible and should be used if performance matters.
type Raw struct {
	Base
	Raw []byte
}

// DecodeFromBytes only decodes the PathMetaHeader. Otherwise the nothing is decoded and simply kept
// as raw bytes.
//@ requires s.NonInitMem()
<<<<<<< HEAD
//@ requires len(data) >= MetaLen
=======
>>>>>>> f992ccd9
//@ requires slices.AbsSlice_Bytes(data, 0, len(data))
//@ ensures  res == nil ==> s.Mem()
//@ ensures  res != nil ==> (s.NonInitMem() && res.ErrorMem())
//@ decreases
func (s *Raw) DecodeFromBytes(data []byte) (res error) {
	//@ unfold s.NonInitMem()
	if err := s.Base.DecodeFromBytes(data); err != nil {
		//@ fold s.NonInitMem()
		return err
	}
	// (VerifiedSCION) Gobra expects a stronger contract for s.Len() when in fact
	// what happens here is that we just call the same function in s.Base.
	pathLen := s. /*@ Base. @*/ Len()
	if len(data) < pathLen {
		//@ apply s.Base.Mem() --* s.Base.NonInitMem()
		//@ fold s.NonInitMem()
		return serrors.New("RawPath raw too short", "expected", pathLen, "actual", int(len(data)))
	}
<<<<<<< HEAD
	// requires s.Base.Mem()
	// requires  s.Len() == pathLen
	// requires  len(data) >= pathLen
	// requires  slices.AbsSlice_Bytes(data, 0, len(data))
	// preserves acc(&s.Raw)
	// ensures   s.Base.Mem()
	// ensures   len(s.Raw) == s.Len()
	// ensures   slices.AbsSlice_Bytes(s.Raw, 0, len(s.Raw))
	// decreases
	// outline (
=======
>>>>>>> f992ccd9
	//@ ghost slices.SplitByIndex_Bytes(data, 0, len(data), pathLen, writePerm)
	//@ ghost slices.Reslice_Bytes(data, 0, pathLen, writePerm)
	//@ unfold slices.AbsSlice_Bytes(data[:pathLen], 0, len(data[:pathLen]))
	s.Raw = data[:pathLen]
	//@ fold slices.AbsSlice_Bytes(s.Raw, 0, len(s.Raw))
<<<<<<< HEAD
	// )
=======
>>>>>>> f992ccd9
	//@ fold s.Mem()
	return nil
}

// SerializeTo writePerms the path to a slice. The slice must be big enough to hold the entire data,
// otherwise an error is returned.
<<<<<<< HEAD
//@ requires  s.Mem()
//@ requires  len(b) >= unfolding s.Mem() in s.Len()
//@ preserves slices.AbsSlice_Bytes(b, 0, len(b))
//@ ensures   s.Mem()
//@ decreases
func (s *Raw) SerializeTo(b []byte) error {
	//@ unfold s.Mem()
	if s.Raw == nil {
		//@ fold s.Mem()
		return serrors.New("raw is nil")
	}
	if minLen := s.Len(); len(b) < minLen {
		//@ fold s.Mem()
=======
//@ preserves s.Mem()
//@ preserves slices.AbsSlice_Bytes(b, 0, len(b))
//@ ensures   r != nil ==> r.ErrorMem()
//@ decreases
func (s *Raw) SerializeTo(b []byte) (r error) {
	if /*@ unfolding s.Mem() in @*/ s.Raw == nil {
		return serrors.New("raw is nil")
	}
	if minLen := s.Len(); len(b) < minLen {
>>>>>>> f992ccd9
		return serrors.New("buffer too small", "expected", minLen, "actual", int(len(b)))
	}
	//@ unfold s.Mem()
	// XXX(roosd): This modifies the underlying buffer. Consider writing to data
	// directly.
	//@ unfold s.Base.Mem()
	//@ ghost slices.SplitByIndex_Bytes(s.Raw, 0, len(s.Raw), MetaLen, writePerm)
	//@ ghost slices.Reslice_Bytes(s.Raw, 0, MetaLen, writePerm)
	if err := s.PathMeta.SerializeTo(s.Raw[:MetaLen]); err != nil {
		//@ ghost slices.Unslice_Bytes(s.Raw, 0, MetaLen, writePerm)
		//@ ghost slices.CombineAtIndex_Bytes(s.Raw, 0, len(b), MetaLen, writePerm)
		//@ fold s.Base.Mem()
		//@ fold s.Mem()
		return err
	}
	//@ ghost slices.Unslice_Bytes(s.Raw, 0, MetaLen, writePerm)
	//@ ghost slices.CombineAtIndex_Bytes(s.Raw, 0, len(s.Raw), MetaLen, writePerm)
	//@ preserves acc(&s.Raw)
	//@ preserves slices.AbsSlice_Bytes(s.Raw, 0, len(s.Raw))
	//@ preserves slices.AbsSlice_Bytes(b, 0, len(b))
	//@ ensures len(s.Raw) == before(len(s.Raw))
	//@ decreases
	//@ outline(
	//@ unfold slices.AbsSlice_Bytes(b, 0, len(b))
	//@ unfold acc(slices.AbsSlice_Bytes(s.Raw, 0, len(s.Raw)), definitions.ReadL1)
	copy(b, s.Raw /*@ , definitions.ReadL1 @*/)
	//@ fold acc(slices.AbsSlice_Bytes(s.Raw, 0, len(s.Raw)), definitions.ReadL1)
	//@ fold slices.AbsSlice_Bytes(b, 0, len(b))
	//@ )
	//@ fold s.Base.Mem()
	//@ fold s.Mem()
	return nil
}

// Reverse reverses the path such that it can be used in the reverse direction.
<<<<<<< HEAD
//
// TODO this method suffers from the
// same issue with embedded interfaces as:
// https://github.com/viperproject/gobra/issues/461
//
//@ trusted
//@ requires s.Mem()
//@ ensures  err == nil ==> p.Mem()
//@ ensures  err != nil ==> s.Mem()
=======
//@ requires s.Mem()
//@ ensures  err == nil ==> p.Mem()
//@ ensures  err == nil ==> p != nil
//@ ensures  err != nil ==> err.ErrorMem()
>>>>>>> f992ccd9
//@ decreases
func (s *Raw) Reverse() (p path.Path, err error) {
	// XXX(shitz): The current implementation is not the most performant, since it parses the entire
	// path first. If this becomes a performance bottleneck, the implementation should be changed to
	// work directly on the raw representation.

	decoded, err := s.ToDecoded()
	if err != nil {
		return nil, err
	}
	reversed, err := decoded.Reverse()
	if err != nil {
		return nil, err
	}
	//@ unfold s.Mem()
	if err := reversed.SerializeTo(s.Raw); err != nil {
		return nil, err
	}
	//@ unfold s.Base.Mem()
	//@ fold s.Base.NonInitMem()
	//@ fold s.NonInitMem()
	err = s.DecodeFromBytes( /*@ unfolding s.NonInitMem() in @*/ s.Raw)
	return s, err
}

// ToDecoded transforms a scion.Raw to a scion.Decoded.
//@ requires s.Mem()
//@ requires unfolding s.Mem() in len(s.Raw) >= MetaLen
//@ ensures  s.Mem()
//@ ensures  err == nil ==> d.Mem()
<<<<<<< HEAD
=======
//@ ensures  err != nil ==> err.ErrorMem()
>>>>>>> f992ccd9
//@ decreases
func (s *Raw) ToDecoded() (d *Decoded, err error) {
	//@ unfold s.Mem()
	//@ unfold s.Base.Mem()
	// Serialize PathMeta to ensure potential changes are reflected Raw.
	//@ ghost slices.SplitByIndex_Bytes(s.Raw, 0, len(s.Raw), MetaLen, writePerm)
	//@ ghost slices.Reslice_Bytes(s.Raw, 0, MetaLen, writePerm)
	if err := s.PathMeta.SerializeTo(s.Raw[:MetaLen]); err != nil {
		//@ ghost slices.Unslice_Bytes(s.Raw, 0, MetaLen, writePerm)
		//@ ghost slices.CombineAtIndex_Bytes(s.Raw, 0, len(s.Raw), MetaLen, writePerm)
		//@ fold s.Base.Mem()
		//@ fold s.Mem()
		return nil, err
	}
	//@ ghost slices.Unslice_Bytes(s.Raw, 0, MetaLen, writePerm)
	//@ ghost slices.CombineAtIndex_Bytes(s.Raw, 0, len(s.Raw), MetaLen, writePerm)
	//@ fold s.Base.Mem()
	decoded := &Decoded{}
	//@ fold decoded.Base.NonInitMem()
	//@ fold decoded.NonInitMem()
	if err := decoded.DecodeFromBytes(s.Raw); err != nil {
		//@ fold s.Mem()
		return nil, err
	}
	//@ fold s.Mem()
	return decoded, nil
}

<<<<<<< HEAD
// IncPath increments the path and writePerms it to the buffer.
//@ requires s.Mem()
//@ requires unfolding s.Mem() in unfolding
//@   s.Base.Mem() in
//@     (s.NumINF > 0 && int(s.PathMeta.CurrHF) < s.NumHops-1)
//@ ensures  s.Mem()
//@ decreases
func (s *Raw) IncPath() error {
	//@ unfold s.Mem()
	if err := s.Base.IncPath(); err != nil {
		//@ fold s.Mem()
=======
// IncPath increments the path and writes it to the buffer.
//@ requires s.Mem()
//@ ensures old(unfolding s.Mem() in unfolding
//@   s.Base.Mem() in (s.NumINF <= 0 || int(s.PathMeta.CurrHF) >= s.NumHops-1)) ==> r != nil
//@ ensures  r == nil ==> s.Mem()
//@ ensures  r != nil ==> s.NonInitMem()
//@ ensures  r != nil ==> r.ErrorMem()
//@ decreases
func (s *Raw) IncPath() (r error) {
	//@ unfold s.Mem()
	if err := s.Base.IncPath(); err != nil {
		//@ fold s.NonInitMem()
>>>>>>> f992ccd9
		return err
	}
	//@ unfold s.Base.Mem()
	//@ ghost slices.SplitByIndex_Bytes(s.Raw, 0, len(s.Raw), MetaLen, writePerm)
	//@ ghost slices.Reslice_Bytes(s.Raw, 0, MetaLen, writePerm)
	err := s.PathMeta.SerializeTo(s.Raw[:MetaLen])
	//@ ghost slices.Unslice_Bytes(s.Raw, 0, MetaLen, writePerm)
	//@ ghost slices.CombineAtIndex_Bytes(s.Raw, 0, len(s.Raw), MetaLen, writePerm)
	//@ fold s.Base.Mem()
	//@ fold s.Mem()
	return err
}

// GetInfoField returns the InfoField at a given index.
//@ requires acc(s.Mem(), definitions.ReadL1)
//@ requires 0 <= idx
//@ ensures  acc(s.Mem(), definitions.ReadL1)
<<<<<<< HEAD
=======
//@ ensures  err != nil ==> err.ErrorMem()
>>>>>>> f992ccd9
//@ decreases
func (s *Raw) GetInfoField(idx int) (ifield path.InfoField, err error) {
	//@ assert path.InfoLen == 8
	//@ unfold acc(s.Mem(), definitions.ReadL1)
	//@ unfold acc(s.Base.Mem(), definitions.ReadL1)
	if idx >= s.NumINF {
		e := serrors.New("InfoField index out of bounds", "max", s.NumINF-1, "actual", idx)
		//@ fold acc(s.Base.Mem(), definitions.ReadL1)
		//@ fold acc(s.Mem(), definitions.ReadL1)
		return path.InfoField{}, e
	}
	//@ fold acc(s.Base.Mem(), definitions.ReadL1)
	infOffset := MetaLen + idx*path.InfoLen
	info /*@@@*/ := path.InfoField{}
	//@ ghost slices.SplitByIndex_Bytes(s.Raw, 0, len(s.Raw), infOffset, definitions.ReadL1)
	//@ ghost slices.SplitByIndex_Bytes(s.Raw, infOffset, len(s.Raw), infOffset+path.InfoLen, definitions.ReadL1)
	//@ ghost slices.Reslice_Bytes(s.Raw, infOffset, infOffset+path.InfoLen, definitions.ReadL1)
	if err := info.DecodeFromBytes(s.Raw[infOffset : infOffset+path.InfoLen]); err != nil {
		//@ ghost slices.Unslice_Bytes(s.Raw, infOffset, infOffset+path.InfoLen, definitions.ReadL1)
		//@ ghost slices.CombineAtIndex_Bytes(s.Raw, infOffset, len(s.Raw), infOffset+path.InfoLen, definitions.ReadL1)
		//@ ghost slices.CombineAtIndex_Bytes(s.Raw, 0, len(s.Raw), infOffset, definitions.ReadL1)
		//@ fold acc(s.Mem(), definitions.ReadL1)
		return path.InfoField{}, err
	}
	//@ ghost slices.Unslice_Bytes(s.Raw, infOffset, infOffset+path.InfoLen, definitions.ReadL1)
	//@ ghost slices.CombineAtIndex_Bytes(s.Raw, infOffset, len(s.Raw), infOffset+path.InfoLen, definitions.ReadL1)
	//@ ghost slices.CombineAtIndex_Bytes(s.Raw, 0, len(s.Raw), infOffset, definitions.ReadL1)
	//@ fold acc(s.Mem(), definitions.ReadL1)
	return info, nil
}

// GetCurrentInfoField is a convenience method that returns the current hop field pointed to by the
// CurrINF index in the path meta header.
//@ preserves acc(s.Mem(), definitions.ReadL1)
<<<<<<< HEAD
//@ decreases
func (s *Raw) GetCurrentInfoField() (path.InfoField, error) {
	//@ unfold acc(s.Mem(), definitions.ReadL1)
	//@ unfold acc(s.Base.Mem(), definitions.ReadL1)
	// (gavin) introduced idx variable
	idx := int(s.PathMeta.CurrINF)
	// (gavin) CurrINF is a uint and must be positive
=======
//@ ensures r != nil ==> r.ErrorMem()
//@ decreases
func (s *Raw) GetCurrentInfoField() (res path.InfoField, r error) {
	//@ unfold acc(s.Mem(), definitions.ReadL1)
	//@ unfold acc(s.Base.Mem(), definitions.ReadL1)
	idx := int(s.PathMeta.CurrINF)
	// (VerifiedSCION) the following assumption is safe because s.PathMeta.CurINF is an uint8
>>>>>>> f992ccd9
	//@ assume 0 <= idx
	//@ fold acc(s.Base.Mem(), definitions.ReadL1)
	//@ fold acc(s.Mem(), definitions.ReadL1)
	return s.GetInfoField(idx)
}

// SetInfoField updates the InfoField at a given index.
//@ requires  0 <= idx
//@ preserves s.Mem()
<<<<<<< HEAD
//@ decreases
func (s *Raw) SetInfoField(info path.InfoField, idx int) error {
=======
//@ ensures   r != nil ==> r.ErrorMem()
//@ decreases
func (s *Raw) SetInfoField(info path.InfoField, idx int) (r error) {
>>>>>>> f992ccd9
	//@ share info
	//@ unfold s.Mem()
	//@ unfold s.Base.Mem()
	if idx >= s.NumINF {
		err := serrors.New("InfoField index out of bounds", "max", s.NumINF-1, "actual", idx)
		//@ fold s.Base.Mem()
		//@ fold s.Mem()
		return err
	}
	infOffset := MetaLen + idx*path.InfoLen
	//@ ghost slices.SplitByIndex_Bytes(s.Raw, 0, len(s.Raw), infOffset, writePerm)
	//@ ghost slices.SplitByIndex_Bytes(s.Raw, infOffset, len(s.Raw), infOffset+path.InfoLen, writePerm)
	//@ ghost slices.Reslice_Bytes(s.Raw, infOffset, infOffset+path.InfoLen, writePerm)
	ret := info.SerializeTo(s.Raw[infOffset : infOffset+path.InfoLen])
	//@ ghost slices.Unslice_Bytes(s.Raw, infOffset, infOffset+path.InfoLen, writePerm)
	//@ ghost slices.CombineAtIndex_Bytes(s.Raw, infOffset, len(s.Raw), infOffset+path.InfoLen, writePerm)
	//@ ghost slices.CombineAtIndex_Bytes(s.Raw, 0, len(s.Raw), infOffset, writePerm)
	//@ fold s.Base.Mem()
	//@ fold s.Mem()
	return ret
}

// GetHopField returns the HopField at a given index.
//@ requires  0 <= idx
//@ preserves acc(s.Mem(), definitions.ReadL1)
<<<<<<< HEAD
//@ decreases
func (s *Raw) GetHopField(idx int) (path.HopField, error) {
=======
//@ ensures   r != nil ==> r.ErrorMem()
//@ decreases
func (s *Raw) GetHopField(idx int) (res path.HopField, r error) {
>>>>>>> f992ccd9
	//@ unfold acc(s.Mem(), definitions.ReadL1)
	//@ unfold acc(s.Base.Mem(), definitions.ReadL1)
	if idx >= s.NumHops {
		err := serrors.New("HopField index out of bounds", "max", s.NumHops-1, "actual", idx)
		//@ fold acc(s.Base.Mem(), definitions.ReadL1)
		//@ fold acc(s.Mem(), definitions.ReadL1)
		return path.HopField{}, err
	}
	hopOffset := MetaLen + s.NumINF*path.InfoLen + idx*path.HopLen
	//@ fold acc(s.Base.Mem(), definitions.ReadL1)
	hop /*@@@*/ := path.HopField{}
	//@ ghost slices.SplitByIndex_Bytes(s.Raw, 0, len(s.Raw), hopOffset, definitions.ReadL1)
	//@ ghost slices.SplitByIndex_Bytes(s.Raw, hopOffset, len(s.Raw), hopOffset+path.HopLen, definitions.ReadL1)
	//@ ghost slices.Reslice_Bytes(s.Raw, hopOffset, hopOffset+path.HopLen, definitions.ReadL1)
	if err := hop.DecodeFromBytes(s.Raw[hopOffset : hopOffset+path.HopLen]); err != nil {
		//@ ghost slices.Unslice_Bytes(s.Raw, hopOffset, hopOffset+path.HopLen, definitions.ReadL1)
		//@ ghost slices.CombineAtIndex_Bytes(s.Raw, hopOffset, len(s.Raw), hopOffset+path.HopLen, definitions.ReadL1)
		//@ ghost slices.CombineAtIndex_Bytes(s.Raw, 0, len(s.Raw), hopOffset, definitions.ReadL1)
		//@ fold acc(s.Mem(), definitions.ReadL1)
		return path.HopField{}, err
	}
	//@ ghost slices.Unslice_Bytes(s.Raw, hopOffset, hopOffset+path.HopLen, definitions.ReadL1)
	//@ ghost slices.CombineAtIndex_Bytes(s.Raw, hopOffset, len(s.Raw), hopOffset+path.HopLen, definitions.ReadL1)
	//@ ghost slices.CombineAtIndex_Bytes(s.Raw, 0, len(s.Raw), hopOffset, definitions.ReadL1)
	//@ fold acc(s.Mem(), definitions.ReadL1)
	//@ unfold hop.Mem()
	return hop, nil
}

// GetCurrentHopField is a convenience method that returns the current hop field pointed to by the
// CurrHF index in the path meta header.
//@ preserves acc(s.Mem(), definitions.ReadL1)
<<<<<<< HEAD
//@ decreases
func (s *Raw) GetCurrentHopField() (path.HopField, error) {
	//@ unfold acc(s.Mem(), definitions.ReadL1)
	//@ unfold acc(s.Base.Mem(), definitions.ReadL1)
	idx := int(s.PathMeta.CurrHF)
	// NOTE CurrHF is guaranteed to be positive.
=======
//@ ensures   r != nil ==> r.ErrorMem()
//@ decreases
func (s *Raw) GetCurrentHopField() (res path.HopField, r error) {
	//@ unfold acc(s.Mem(), definitions.ReadL1)
	//@ unfold acc(s.Base.Mem(), definitions.ReadL1)
	idx := int(s.PathMeta.CurrHF)
	// (VerifiedSCION) the following assumption is safe because s.PathMeta.CurrHF is an uint8
>>>>>>> f992ccd9
	//@ assume 0 <= idx
	//@ fold acc(s.Base.Mem(), definitions.ReadL1)
	//@ fold acc(s.Mem(), definitions.ReadL1)
	return s.GetHopField(idx)
}

// SetHopField updates the HopField at a given index.
//@ requires  0 <= idx
//@ preserves s.Mem()
<<<<<<< HEAD
//@ decreases
func (s *Raw) SetHopField(hop path.HopField, idx int) error {
	//@ share hop
=======
//@ ensures   r != nil ==> r.ErrorMem()
//@ decreases
func (s *Raw) SetHopField(hop path.HopField, idx int) (r error) {
	//@ share hop
	// (VerifiedSCION) Gobra cannot prove the following yet, even though they
	// must be positive because of their type.
	//@ assume 0 <= hop.ConsIngress && 0 <= hop.ConsEgress
>>>>>>> f992ccd9
	//@ fold hop.Mem()
	//@ unfold s.Mem()
	//@ unfold s.Base.Mem()
	if idx >= s.NumHops {
		// (gavin) introduced `err`
		err := serrors.New("HopField index out of bounds", "max", s.NumHops-1, "actual", idx)
		//@ fold s.Base.Mem()
		//@ fold s.Mem()
		return err
	}
	hopOffset := MetaLen + s.NumINF*path.InfoLen + idx*path.HopLen
	//@ fold s.Base.Mem()
	//@ ghost slices.SplitByIndex_Bytes(s.Raw, 0, len(s.Raw), hopOffset, writePerm)
	//@ ghost slices.SplitByIndex_Bytes(s.Raw, hopOffset, len(s.Raw), hopOffset+path.HopLen, writePerm)
	//@ ghost slices.Reslice_Bytes(s.Raw, hopOffset, hopOffset+path.HopLen, writePerm)
	ret := hop.SerializeTo(s.Raw[hopOffset : hopOffset+path.HopLen])
	//@ ghost slices.Unslice_Bytes(s.Raw, hopOffset, hopOffset+path.HopLen, writePerm)
	//@ ghost slices.CombineAtIndex_Bytes(s.Raw, hopOffset, len(s.Raw), hopOffset+path.HopLen, writePerm)
	//@ ghost slices.CombineAtIndex_Bytes(s.Raw, 0, len(s.Raw), hopOffset, writePerm)
	//@ fold s.Mem()
	return ret
}

// IsPenultimateHop returns whether the current hop is the penultimate hop on the path.
//@ preserves acc(s.Mem(), definitions.ReadL1)
//@ decreases
func (s *Raw) IsPenultimateHop() bool {
	//@ unfold acc(s.Mem(), definitions.ReadL1)
	//@ unfold acc(s.Base.Mem(), definitions.ReadL1)
	numberHops := s.NumHops
	currentHop := int(s.PathMeta.CurrHF)
	//@ fold acc(s.Base.Mem(), definitions.ReadL1)
	//@ fold acc(s.Mem(), definitions.ReadL1)
	return currentHop == numberHops-2
}

// IsLastHop returns whether the current hop is the last hop on the path.
//@ preserves acc(s.Mem(), definitions.ReadL1)
//@ decreases
func (s *Raw) IsLastHop() bool {
	//@ unfold acc(s.Mem(), definitions.ReadL1)
	//@ unfold acc(s.Base.Mem(), definitions.ReadL1)
	numberHops := s.NumHops
	currentHop := int(s.PathMeta.CurrHF)
	//@ fold acc(s.Base.Mem(), definitions.ReadL1)
	//@ fold acc(s.Mem(), definitions.ReadL1)
	return currentHop == numberHops-1
}<|MERGE_RESOLUTION|>--- conflicted
+++ resolved
@@ -33,10 +33,6 @@
 // DecodeFromBytes only decodes the PathMetaHeader. Otherwise the nothing is decoded and simply kept
 // as raw bytes.
 //@ requires s.NonInitMem()
-<<<<<<< HEAD
-//@ requires len(data) >= MetaLen
-=======
->>>>>>> f992ccd9
 //@ requires slices.AbsSlice_Bytes(data, 0, len(data))
 //@ ensures  res == nil ==> s.Mem()
 //@ ensures  res != nil ==> (s.NonInitMem() && res.ErrorMem())
@@ -55,49 +51,17 @@
 		//@ fold s.NonInitMem()
 		return serrors.New("RawPath raw too short", "expected", pathLen, "actual", int(len(data)))
 	}
-<<<<<<< HEAD
-	// requires s.Base.Mem()
-	// requires  s.Len() == pathLen
-	// requires  len(data) >= pathLen
-	// requires  slices.AbsSlice_Bytes(data, 0, len(data))
-	// preserves acc(&s.Raw)
-	// ensures   s.Base.Mem()
-	// ensures   len(s.Raw) == s.Len()
-	// ensures   slices.AbsSlice_Bytes(s.Raw, 0, len(s.Raw))
-	// decreases
-	// outline (
-=======
->>>>>>> f992ccd9
 	//@ ghost slices.SplitByIndex_Bytes(data, 0, len(data), pathLen, writePerm)
 	//@ ghost slices.Reslice_Bytes(data, 0, pathLen, writePerm)
 	//@ unfold slices.AbsSlice_Bytes(data[:pathLen], 0, len(data[:pathLen]))
 	s.Raw = data[:pathLen]
 	//@ fold slices.AbsSlice_Bytes(s.Raw, 0, len(s.Raw))
-<<<<<<< HEAD
-	// )
-=======
->>>>>>> f992ccd9
 	//@ fold s.Mem()
 	return nil
 }
 
-// SerializeTo writePerms the path to a slice. The slice must be big enough to hold the entire data,
+// SerializeTo writes the path to a slice. The slice must be big enough to hold the entire data,
 // otherwise an error is returned.
-<<<<<<< HEAD
-//@ requires  s.Mem()
-//@ requires  len(b) >= unfolding s.Mem() in s.Len()
-//@ preserves slices.AbsSlice_Bytes(b, 0, len(b))
-//@ ensures   s.Mem()
-//@ decreases
-func (s *Raw) SerializeTo(b []byte) error {
-	//@ unfold s.Mem()
-	if s.Raw == nil {
-		//@ fold s.Mem()
-		return serrors.New("raw is nil")
-	}
-	if minLen := s.Len(); len(b) < minLen {
-		//@ fold s.Mem()
-=======
 //@ preserves s.Mem()
 //@ preserves slices.AbsSlice_Bytes(b, 0, len(b))
 //@ ensures   r != nil ==> r.ErrorMem()
@@ -107,7 +71,6 @@
 		return serrors.New("raw is nil")
 	}
 	if minLen := s.Len(); len(b) < minLen {
->>>>>>> f992ccd9
 		return serrors.New("buffer too small", "expected", minLen, "actual", int(len(b)))
 	}
 	//@ unfold s.Mem()
@@ -143,22 +106,10 @@
 }
 
 // Reverse reverses the path such that it can be used in the reverse direction.
-<<<<<<< HEAD
-//
-// TODO this method suffers from the
-// same issue with embedded interfaces as:
-// https://github.com/viperproject/gobra/issues/461
-//
-//@ trusted
-//@ requires s.Mem()
-//@ ensures  err == nil ==> p.Mem()
-//@ ensures  err != nil ==> s.Mem()
-=======
 //@ requires s.Mem()
 //@ ensures  err == nil ==> p.Mem()
 //@ ensures  err == nil ==> p != nil
 //@ ensures  err != nil ==> err.ErrorMem()
->>>>>>> f992ccd9
 //@ decreases
 func (s *Raw) Reverse() (p path.Path, err error) {
 	// XXX(shitz): The current implementation is not the most performant, since it parses the entire
@@ -189,10 +140,7 @@
 //@ requires unfolding s.Mem() in len(s.Raw) >= MetaLen
 //@ ensures  s.Mem()
 //@ ensures  err == nil ==> d.Mem()
-<<<<<<< HEAD
-=======
 //@ ensures  err != nil ==> err.ErrorMem()
->>>>>>> f992ccd9
 //@ decreases
 func (s *Raw) ToDecoded() (d *Decoded, err error) {
 	//@ unfold s.Mem()
@@ -221,19 +169,6 @@
 	return decoded, nil
 }
 
-<<<<<<< HEAD
-// IncPath increments the path and writePerms it to the buffer.
-//@ requires s.Mem()
-//@ requires unfolding s.Mem() in unfolding
-//@   s.Base.Mem() in
-//@     (s.NumINF > 0 && int(s.PathMeta.CurrHF) < s.NumHops-1)
-//@ ensures  s.Mem()
-//@ decreases
-func (s *Raw) IncPath() error {
-	//@ unfold s.Mem()
-	if err := s.Base.IncPath(); err != nil {
-		//@ fold s.Mem()
-=======
 // IncPath increments the path and writes it to the buffer.
 //@ requires s.Mem()
 //@ ensures old(unfolding s.Mem() in unfolding
@@ -246,7 +181,6 @@
 	//@ unfold s.Mem()
 	if err := s.Base.IncPath(); err != nil {
 		//@ fold s.NonInitMem()
->>>>>>> f992ccd9
 		return err
 	}
 	//@ unfold s.Base.Mem()
@@ -264,10 +198,7 @@
 //@ requires acc(s.Mem(), definitions.ReadL1)
 //@ requires 0 <= idx
 //@ ensures  acc(s.Mem(), definitions.ReadL1)
-<<<<<<< HEAD
-=======
 //@ ensures  err != nil ==> err.ErrorMem()
->>>>>>> f992ccd9
 //@ decreases
 func (s *Raw) GetInfoField(idx int) (ifield path.InfoField, err error) {
 	//@ assert path.InfoLen == 8
@@ -302,15 +233,6 @@
 // GetCurrentInfoField is a convenience method that returns the current hop field pointed to by the
 // CurrINF index in the path meta header.
 //@ preserves acc(s.Mem(), definitions.ReadL1)
-<<<<<<< HEAD
-//@ decreases
-func (s *Raw) GetCurrentInfoField() (path.InfoField, error) {
-	//@ unfold acc(s.Mem(), definitions.ReadL1)
-	//@ unfold acc(s.Base.Mem(), definitions.ReadL1)
-	// (gavin) introduced idx variable
-	idx := int(s.PathMeta.CurrINF)
-	// (gavin) CurrINF is a uint and must be positive
-=======
 //@ ensures r != nil ==> r.ErrorMem()
 //@ decreases
 func (s *Raw) GetCurrentInfoField() (res path.InfoField, r error) {
@@ -318,7 +240,6 @@
 	//@ unfold acc(s.Base.Mem(), definitions.ReadL1)
 	idx := int(s.PathMeta.CurrINF)
 	// (VerifiedSCION) the following assumption is safe because s.PathMeta.CurINF is an uint8
->>>>>>> f992ccd9
 	//@ assume 0 <= idx
 	//@ fold acc(s.Base.Mem(), definitions.ReadL1)
 	//@ fold acc(s.Mem(), definitions.ReadL1)
@@ -328,14 +249,9 @@
 // SetInfoField updates the InfoField at a given index.
 //@ requires  0 <= idx
 //@ preserves s.Mem()
-<<<<<<< HEAD
-//@ decreases
-func (s *Raw) SetInfoField(info path.InfoField, idx int) error {
-=======
 //@ ensures   r != nil ==> r.ErrorMem()
 //@ decreases
 func (s *Raw) SetInfoField(info path.InfoField, idx int) (r error) {
->>>>>>> f992ccd9
 	//@ share info
 	//@ unfold s.Mem()
 	//@ unfold s.Base.Mem()
@@ -361,14 +277,9 @@
 // GetHopField returns the HopField at a given index.
 //@ requires  0 <= idx
 //@ preserves acc(s.Mem(), definitions.ReadL1)
-<<<<<<< HEAD
-//@ decreases
-func (s *Raw) GetHopField(idx int) (path.HopField, error) {
-=======
 //@ ensures   r != nil ==> r.ErrorMem()
 //@ decreases
 func (s *Raw) GetHopField(idx int) (res path.HopField, r error) {
->>>>>>> f992ccd9
 	//@ unfold acc(s.Mem(), definitions.ReadL1)
 	//@ unfold acc(s.Base.Mem(), definitions.ReadL1)
 	if idx >= s.NumHops {
@@ -401,14 +312,6 @@
 // GetCurrentHopField is a convenience method that returns the current hop field pointed to by the
 // CurrHF index in the path meta header.
 //@ preserves acc(s.Mem(), definitions.ReadL1)
-<<<<<<< HEAD
-//@ decreases
-func (s *Raw) GetCurrentHopField() (path.HopField, error) {
-	//@ unfold acc(s.Mem(), definitions.ReadL1)
-	//@ unfold acc(s.Base.Mem(), definitions.ReadL1)
-	idx := int(s.PathMeta.CurrHF)
-	// NOTE CurrHF is guaranteed to be positive.
-=======
 //@ ensures   r != nil ==> r.ErrorMem()
 //@ decreases
 func (s *Raw) GetCurrentHopField() (res path.HopField, r error) {
@@ -416,7 +319,6 @@
 	//@ unfold acc(s.Base.Mem(), definitions.ReadL1)
 	idx := int(s.PathMeta.CurrHF)
 	// (VerifiedSCION) the following assumption is safe because s.PathMeta.CurrHF is an uint8
->>>>>>> f992ccd9
 	//@ assume 0 <= idx
 	//@ fold acc(s.Base.Mem(), definitions.ReadL1)
 	//@ fold acc(s.Mem(), definitions.ReadL1)
@@ -426,11 +328,6 @@
 // SetHopField updates the HopField at a given index.
 //@ requires  0 <= idx
 //@ preserves s.Mem()
-<<<<<<< HEAD
-//@ decreases
-func (s *Raw) SetHopField(hop path.HopField, idx int) error {
-	//@ share hop
-=======
 //@ ensures   r != nil ==> r.ErrorMem()
 //@ decreases
 func (s *Raw) SetHopField(hop path.HopField, idx int) (r error) {
@@ -438,7 +335,6 @@
 	// (VerifiedSCION) Gobra cannot prove the following yet, even though they
 	// must be positive because of their type.
 	//@ assume 0 <= hop.ConsIngress && 0 <= hop.ConsEgress
->>>>>>> f992ccd9
 	//@ fold hop.Mem()
 	//@ unfold s.Mem()
 	//@ unfold s.Base.Mem()
