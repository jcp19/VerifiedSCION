--- conflicted
+++ resolved
@@ -66,12 +66,7 @@
 	//@ assert acc(&s.InfoFields)
 	//@ assert acc(&s.HopFields)
 	offset := MetaLen
-<<<<<<< HEAD
-	// (gavin) changed to use pure func and avoid unfolding
-	s.InfoFields = make([]path.InfoField, /*@ unfolding s.Base.Mem() in @*/ s.NumINF)
-=======
 	s.InfoFields = make([]path.InfoField /*@ unfolding s.Base.Mem() in @*/, s.NumINF)
->>>>>>> 6f36c1e6
 	//@ invariant acc(&s.InfoFields)
 	//@ invariant acc(s.Base.Mem(), definitions.ReadL1)
 	//@ invariant len(s.InfoFields) == s.Base.getNumINF()
@@ -97,11 +92,7 @@
 		}
 		offset += path.InfoLen
 	}
-<<<<<<< HEAD
-	s.HopFields = make([]path.HopField, /*@ unfolding s.Base.Mem() in @*/ s.NumHops)
-=======
 	s.HopFields = make([]path.HopField /*@ unfolding s.Base.Mem() in @*/, s.NumHops)
->>>>>>> 6f36c1e6
 	//@ invariant acc(&s.HopFields)
 	//@ invariant acc(s.Base.Mem(), definitions.ReadL1)
 	//@ invariant len(s.HopFields) == s.Base.getNumHops()
@@ -138,11 +129,7 @@
 // otherwise an error is returned.
 
 //@ requires acc(s.Mem(), definitions.ReadL1)
-<<<<<<< HEAD
-//@ requires len(b) >= unfolding acc(s.Mem(), definitions.ReadL1) in s.Len()
-=======
 //@ requires len(b) >= s.Len()
->>>>>>> 6f36c1e6
 //@ preserves forall i int :: 0 <= i && i < len(b) ==>
 //@   acc(&b[i])
 //@ ensures acc(s.Mem(), definitions.ReadL1)
