// Copyright 2020 Anapaya Systems
//
// Licensed under the Apache License, Version 2.0 (the "License");
// you may not use this file except in compliance with the License.
// You may obtain a copy of the License at
//
//   http://www.apache.org/licenses/LICENSE-2.0
//
// Unless required by applicable law or agreed to in writing, software
// distributed under the License is distributed on an "AS IS" BASIS,
// WITHOUT WARRANTIES OR CONDITIONS OF ANY KIND, either express or implied.
// See the License for the specific language governing permissions and
// limitations under the License.

// +gobra

// @ initEnsures acc(path.PathPackageMem(), _)
// @ initEnsures path.Registered(empty.PathType)
// @ initEnsures path.Registered(scion.PathType)
// @ initEnsures path.Registered(onehop.PathType)
// @ initEnsures path.Registered(epic.PathType)
package slayers

import (
	"encoding/binary"
	"net"

	"github.com/google/gopacket"

	"github.com/scionproto/scion/pkg/addr"
	"github.com/scionproto/scion/pkg/private/serrors"

	// @ importRequires path.PathPackageMem()
	// @ importRequires !path.Registered(0) && !path.Registered(1)
	// @ importRequires !path.Registered(2) && !path.Registered(3)
	"github.com/scionproto/scion/pkg/slayers/path"
	"github.com/scionproto/scion/pkg/slayers/path/empty"
	"github.com/scionproto/scion/pkg/slayers/path/epic"
	"github.com/scionproto/scion/pkg/slayers/path/onehop"
	"github.com/scionproto/scion/pkg/slayers/path/scion"
	// @ b "github.com/scionproto/scion/verification/utils/bitwise"
	// @ def "github.com/scionproto/scion/verification/utils/definitions"
	// @ sl "github.com/scionproto/scion/verification/utils/slices"
)

const (
	// LineLen is the length of a SCION header line in bytes.
	LineLen = 4
	// CmnHdrLen is the length of the SCION common header in bytes.
	CmnHdrLen = 12
	// MaxHdrLen is the maximum allowed length of a SCION header in bytes.
	MaxHdrLen = 1020
	// SCIONVersion is the currently supported version of the SCION header format. Different
	// versions are not guaranteed to be compatible to each other.
	SCIONVersion = 0
)

func init() {
	empty.RegisterPath()
	scion.RegisterPath()
	onehop.RegisterPath()
	epic.RegisterPath()
}

// AddrType indicates the type of a host address in the SCION header.
// The AddrType consists of a sub-type and length part, both two bits wide.
// The four possible lengths are 4B (0), 8B (1), 12B (2), or 16B (3) bytes.
// There are four possible sub-types per address length.
type AddrType uint8

// AddrType constants
const (
	T4Ip  AddrType = 0b0000 // T=0, L=0
	T4Svc          = 0b0100 // T=1, L=0
	T16Ip          = 0b0011 // T=0, L=3
)

// Length returns the length of this AddrType value.
// @ pure
// @ requires tl.Has3Bits()
// @ ensures  res == LineLen * (1 + (b.BitAnd3(int(tl))))
// @ ensures  tl == T4Ip  ==> res == LineLen
// @ ensures  tl == T4Svc ==> res == LineLen
// @ ensures  tl == T16Ip ==> res == 4*LineLen
// @ decreases
func (tl AddrType) Length() (res int) {
	return LineLen * (1 + (int(tl) & 0x3))
}

// BaseLayer is a convenience struct which implements the LayerData and
// LayerPayload functions of the Layer interface.
// Copy-pasted from gopacket/layers (we avoid importing this due its massive size)
type BaseLayer struct {
	// Contents is the set of bytes that make up this layer.  IE: for an
	// Ethernet packet, this would be the set of bytes making up the
	// Ethernet frame.
	Contents []byte
	// Payload is the set of bytes contained by (but not part of) this
	// Layer.  Again, to take Ethernet as an example, this would be the
	// set of bytes encapsulated by the Ethernet protocol.
	Payload []byte
}

// LayerContents returns the bytes of the packet layer.
// @ requires def.Uncallable()
func (b *BaseLayer) LayerContents() (res []byte) {
	res = b.Contents
	return res
}

// LayerPayload returns the bytes contained within the packet layer.
// @ requires b.Mem(ub)
// @ ensures  sl.AbsSlice_Bytes(res, 0, len(res))
// @ ensures  sl.AbsSlice_Bytes(res, 0, len(res)) --* b.Mem(ub)
// @ decreases
func (b *BaseLayer) LayerPayload( /*@ ghost ub []byte @*/ ) (res []byte) {
	//@ unfold b.Mem(ub)
	//@ unfold sl.AbsSlice_Bytes(b.Payload, 0, len(b.Payload))
	res = b.Payload
	//@ fold sl.AbsSlice_Bytes(res, 0, len(res))
	//@ package sl.AbsSlice_Bytes(res, 0, len(res)) --* b.Mem(ub) {
	//@   fold b.Mem(ub)
	//@ }
	return res
}

// SCION is the header of a SCION packet.
type SCION struct {
	BaseLayer
	// Common Header fields

	// Version is version of the SCION Header. Currently, only 0 is supported.
	Version uint8
	// TrafficClass denotes the traffic class. Its value in a received packet or fragment might be
	// different from the value sent by the packet’s source. The current use of the Traffic Class
	// field for Differentiated Services and Explicit Congestion Notification is specified in
	// RFC2474 and RFC3168
	TrafficClass uint8
	// FlowID is a 20-bit field used by a source to label sequences of packets to be treated in the
	// network as a single flow. It is mandatory to be set.
	FlowID uint32
	// NextHdr  encodes the type of the first header after the SCION header. This can be either a
	// SCION extension or a layer-4 protocol such as TCP or UDP. Values of this field respect and
	// extend IANA’s assigned internet protocol numbers.
	NextHdr L4ProtocolType
	// HdrLen is the length of the SCION header in multiples of 4 bytes. The SCION header length is
	// computed as HdrLen * 4 bytes. The 8 bits of the HdrLen field limit the SCION header to a
	// maximum of 255 * 4 == 1020 bytes.
	HdrLen uint8
	// PayloadLen is the length of the payload in bytes. The payload includes extension headers and
	// the L4 payload. This field is 16 bits long, supporting a maximum payload size of 64KB.
	PayloadLen uint16
	// PathType specifies the type of path in this SCION header.
	PathType path.Type
	// DstAddrType (4 bit) is the type/length of the destination address.
	DstAddrType AddrType
	// SrcAddrType (4 bit) is the type/length of the source address.
	SrcAddrType AddrType

	// Address header fields.

	// DstIA is the destination ISD-AS.
	DstIA addr.IA
	// SrcIA is the source ISD-AS.
	SrcIA addr.IA
	// RawDstAddr is the destination address.
	RawDstAddr []byte
	// RawSrcAddr is the source address.
	RawSrcAddr []byte

	// Path is the path contained in the SCION header. It depends on the PathType field.
	Path path.Path

	pathPool    []path.Path
	pathPoolRaw path.Path
}

// @ ensures res === LayerTypeSCION
// @ decreases
// @ pure
func (s *SCION) LayerType() (res gopacket.LayerType) {
	return LayerTypeSCION
}

// @ ensures res === LayerClassSCION
// @ decreases
func (s *SCION) CanDecode() (res gopacket.LayerClass) {
	return LayerClassSCION
}

// @ preserves acc(s.Mem(ub), def.ReadL20)
// @ decreases
func (s *SCION) NextLayerType( /*@ ghost ub []byte @*/ ) gopacket.LayerType {
	return scionNextLayerType( /*@ unfolding acc(s.Mem(ub), def.ReadL20) in @*/ s.NextHdr)
}

// @ requires s.Mem(ub)
// @ ensures  sl.AbsSlice_Bytes(res, 0, len(res))
// @ ensures  sl.AbsSlice_Bytes(res, 0, len(res)) --* s.Mem(ub)
// @ decreases
func (s *SCION) LayerPayload( /*@ ghost ub []byte @*/ ) (res []byte) {
	//@ unfold s.Mem(ub)
	res = s.Payload
	//@ l := int(s.HdrLen*LineLen)
	//@ sl.Reslice_Bytes(ub, l, len(ub), writePerm)
	//@ package sl.AbsSlice_Bytes(res, 0, len(res)) --* s.Mem(ub) {
	//@ 	sl.Unslice_Bytes(ub, l, len(ub), writePerm)
	//@ 	fold s.Mem(ub)
	//@ }
	return res
}

// @ ensures res == gopacket.Flow{}
// @ decreases
func (s *SCION) NetworkFlow() (res gopacket.Flow) {
	// TODO(shitz): Investigate how we can use gopacket.Flow.
	return gopacket.Flow{}
}

// @ requires  !opts.FixLengths
// @ requires  b != nil && b.Mem(uSerBuf)
// @ preserves s.Mem(ubuf)
// @ ensures   b.Mem(newUSerBuf)
// @ ensures   e != nil ==> e.ErrorMem()
// @ decreases
func (s *SCION) SerializeTo(b gopacket.SerializeBuffer, opts gopacket.SerializeOptions /* @ , ghost ubuf []byte, ghost uSerBuf []byte @*/) (e error /*@ , ghost newUSerBuf []byte @*/) {
	// @ unfold s.Mem(ubuf)
	// @ defer  fold s.Mem(ubuf)
	scnLen := CmnHdrLen + s.AddrHdrLen( /*@ nil, true @*/ ) + s.Path.Len( /*@ ubuf[CmnHdrLen+s.AddrHdrLen(nil, true) : s.HdrLen*LineLen] @*/ )
	if scnLen > MaxHdrLen {
		return serrors.New("header length exceeds maximum",
			"max", MaxHdrLen, "actual", scnLen) /*@ , uSerBuf @*/
	}
	if scnLen%LineLen != 0 {
		return serrors.New("header length is not an integer multiple of line length",
			"actual", scnLen) /*@ , uSerBuf @*/
	}
	buf, err /*@ , uSerBufN @*/ := b.PrependBytes(scnLen /*@, uSerBuf @*/)
	if err != nil {
		return err /*@ , uSerBuf @*/
	}
	if opts.FixLengths {
		// @ def.Unreachable()
		s.HdrLen = uint8(scnLen / LineLen)
		s.PayloadLen = uint16(len(b.Bytes( /*@ uSerBufN @*/ )) - scnLen)
	}
	// @ assert buf === uSerBufN[:scnLen]
	// @ b.ExchangePred(uSerBufN)
	// @ sl.SplitRange_Bytes(uSerBufN, 0, scnLen, writePerm)

	// Serialize common header.
	firstLine := uint32(s.Version&0xF)<<28 | uint32(s.TrafficClass)<<20 | s.FlowID&0xFFFFF
	// @ sl.SplitRange_Bytes(buf, 0, 4, writePerm)
	// @ unfold acc(sl.AbsSlice_Bytes(buf[:4], 0, 4), writePerm)
	binary.BigEndian.PutUint32(buf[:4], firstLine)
	// @ fold acc(sl.AbsSlice_Bytes(buf[:4], 0, 4), writePerm)
	// @ sl.CombineRange_Bytes(buf, 0, 4, writePerm)
	// @ unfold acc(sl.AbsSlice_Bytes(buf, 0, len(buf)), writePerm)
	buf[4] = uint8(s.NextHdr)
	buf[5] = s.HdrLen
	// @ fold acc(sl.AbsSlice_Bytes(buf, 0, len(buf)), writePerm)
	// @ sl.SplitRange_Bytes(buf, 6, 8, writePerm)
	// @ unfold acc(sl.AbsSlice_Bytes(buf[6:8], 0, 2), writePerm)
	binary.BigEndian.PutUint16(buf[6:8], s.PayloadLen)
	// @ fold acc(sl.AbsSlice_Bytes(buf[6:8], 0, 2), writePerm)
	// @ sl.CombineRange_Bytes(buf, 6, 8, writePerm)
	// @ unfold acc(sl.AbsSlice_Bytes(buf, 0, len(buf)), writePerm)
	buf[8] = uint8(s.PathType)
	buf[9] = uint8(s.DstAddrType&0x7)<<4 | uint8(s.SrcAddrType&0x7)
	// @ fold acc(sl.AbsSlice_Bytes(buf, 0, len(buf)), writePerm)
	// @ sl.SplitRange_Bytes(buf, 10, 12, writePerm)
	// @ unfold acc(sl.AbsSlice_Bytes(buf[10:12], 0, 2), writePerm)
	binary.BigEndian.PutUint16(buf[10:12], 0)
	// @ fold acc(sl.AbsSlice_Bytes(buf[10:12], 0, 2), writePerm)
	// @ sl.CombineRange_Bytes(buf, 10, 12, writePerm)

	// @ ghost sPath := s.Path
	// @ ghost pathSlice := ubuf[CmnHdrLen+s.AddrHdrLen(nil, true) : s.HdrLen*LineLen]
	// @ sPath.AccUnderlyingBuf(pathSlice, def.ReadL10)
	// @ sl.CombineRange_Bytes(ubuf, CmnHdrLen+s.AddrHdrLen(nil, true), int(s.HdrLen*LineLen), def.ReadL10)

	// Serialize address header.
	// @ sl.SplitRange_Bytes(buf, CmnHdrLen, len(buf), writePerm)
	// @ sl.SplitRange_Bytes(ubuf, CmnHdrLen, len(ubuf), def.ReadL10)
	if err := s.SerializeAddrHdr(buf[CmnHdrLen:] /*@ , ubuf[CmnHdrLen:] @*/); err != nil {
		// @ sl.CombineRange_Bytes(buf, CmnHdrLen, len(buf), writePerm)
		// @ sl.CombineRange_Bytes(ubuf, CmnHdrLen, len(ubuf), def.ReadL10)
		// @ sl.SplitRange_Bytes(ubuf, CmnHdrLen+s.AddrHdrLen(nil, true), int(s.HdrLen*LineLen), def.ReadL10)
		// @ apply acc(sl.AbsSlice_Bytes(pathSlice, 0, len(pathSlice)), def.ReadL10) --* acc(sPath.Mem(pathSlice), def.ReadL10)
		// @ sl.CombineRange_Bytes(uSerBufN, 0, scnLen, writePerm)
		// @ apply sl.AbsSlice_Bytes(uSerBufN, 0, len(uSerBufN)) --* b.Mem(uSerBufN)
		return err /*@ , uSerBufN @*/
	}
	offset := CmnHdrLen + s.AddrHdrLen( /*@ nil, true @*/ )

	// @ sl.CombineRange_Bytes(buf, CmnHdrLen, len(buf), writePerm)
	// @ sl.CombineRange_Bytes(ubuf, CmnHdrLen, len(ubuf), def.ReadL10)
	// @ sl.SplitRange_Bytes(ubuf, CmnHdrLen+s.AddrHdrLen(nil, true), int(s.HdrLen*LineLen), def.ReadL10)
	// @ apply acc(sl.AbsSlice_Bytes(pathSlice, 0, len(pathSlice)), def.ReadL10) --* acc(sPath.Mem(pathSlice), def.ReadL10)
	// Serialize path header.
	// @ sl.SplitRange_Bytes(buf, offset, len(buf), writePerm)
	tmp := s.Path.SerializeTo(buf[offset:] /*@, pathSlice @*/)
	// @ sl.CombineRange_Bytes(buf, offset, len(buf), writePerm)
	// @ sl.CombineRange_Bytes(uSerBufN, 0, scnLen, writePerm)
	// @ apply sl.AbsSlice_Bytes(uSerBufN, 0, len(uSerBufN)) --* b.Mem(uSerBufN)
	return tmp /*@ , uSerBufN @*/
}

// DecodeFromBytes decodes the SCION layer. DecodeFromBytes resets the internal state of this layer
// to the state defined by the passed-in bytes. Slices in the SCION layer reference the passed-in
// data, so care should be taken to copy it first should later modification of data be required
// before the SCION layer is discarded.
// @ requires  s.NonInitMem()
// @ requires  sl.AbsSlice_Bytes(data, 0, len(data))
// @ preserves df != nil && df.Mem()
// @ ensures   res == nil ==> s.Mem(data)
// @ ensures   res != nil ==> (s.NonInitMem() && sl.AbsSlice_Bytes(data, 0, len(data)) &&
// @	res.ErrorMem())
// @ decreases
func (s *SCION) DecodeFromBytes(data []byte, df gopacket.DecodeFeedback) (res error) {
	// Decode common header.
	if len(data) < CmnHdrLen {
		df.SetTruncated()
		return serrors.New("packet is shorter than the common header length",
			"min", CmnHdrLen, "actual", len(data))
	}
	// @ sl.SplitRange_Bytes(data, 0, 4, def.ReadL15)
	// @ preserves 4 <= len(data) && acc(sl.AbsSlice_Bytes(data[:4], 0, 4), def.ReadL15)
	// @ decreases
	// @ outline(
	// @ unfold acc(sl.AbsSlice_Bytes(data[:4], 0, 4), def.ReadL15)
	firstLine := binary.BigEndian.Uint32(data[:4])
	// @ fold acc(sl.AbsSlice_Bytes(data[:4], 0, 4), def.ReadL15)
	// @ )
	// @ sl.CombineRange_Bytes(data, 0, 4, def.ReadL15)
	// @ unfold s.NonInitMem()
	s.Version = uint8(firstLine >> 28)
	s.TrafficClass = uint8((firstLine >> 20) & 0xFF)
	s.FlowID = firstLine & 0xFFFFF
	// @ preserves acc(&s.NextHdr) && acc(&s.HdrLen) && acc(&s.PayloadLen) && acc(&s.PathType)
	// @ preserves acc(&s.DstAddrType) && acc(&s.SrcAddrType)
	// @ preserves CmnHdrLen <= len(data) && acc(sl.AbsSlice_Bytes(data, 0, len(data)), def.ReadL15)
	// @ ensures   s.DstAddrType.Has3Bits() && s.SrcAddrType.Has3Bits()
	// @ decreases
	// @ outline(
	// @ unfold acc(sl.AbsSlice_Bytes(data, 0, len(data)), def.ReadL15)
	s.NextHdr = L4ProtocolType(data[4])
	s.HdrLen = data[5]
	// @ assert &data[6:8][0] == &data[6] && &data[6:8][1] == &data[7]
	s.PayloadLen = binary.BigEndian.Uint16(data[6:8])
	s.PathType = path.Type(data[8])
	s.DstAddrType = AddrType(data[9] >> 4 & 0x7)
	// @ assert int(s.DstAddrType) == b.BitAnd7(int(data[9] >> 4))
	s.SrcAddrType = AddrType(data[9] & 0x7)
	// @ assert int(s.SrcAddrType) == b.BitAnd7(int(data[9]))
	// @ fold acc(sl.AbsSlice_Bytes(data, 0, len(data)), def.ReadL15)
	// @ )
	// Decode address header.
	// @ sl.SplitByIndex_Bytes(data, 0, len(data), CmnHdrLen, def.ReadL5)
	// @ sl.Reslice_Bytes(data, CmnHdrLen, len(data), def.ReadL5)
	if err := s.DecodeAddrHdr(data[CmnHdrLen:]); err != nil {
		// @ fold s.NonInitMem()
		// @ sl.Unslice_Bytes(data, CmnHdrLen, len(data), def.ReadL5)
		// @ sl.CombineAtIndex_Bytes(data, 0, len(data), CmnHdrLen, def.ReadL5)
		df.SetTruncated()
		return err
	}
	// @ sl.Unslice_Bytes(data, CmnHdrLen, len(data), def.ReadL5)
	// @ sl.CombineAtIndex_Bytes(data, 0, len(data), CmnHdrLen, def.ReadL5)
	// (VerifiedSCION) the first ghost parameter to AddrHdrLen is ignored when the second
	//                 is set to nil. As such, we pick the easiest possible value as a placeholder.
	addrHdrLen := s.AddrHdrLen( /*@ nil, true @*/ )
	offset := CmnHdrLen + addrHdrLen

	// Decode path header.
	var err error
	hdrBytes := int(s.HdrLen) * LineLen
	pathLen := hdrBytes - CmnHdrLen - addrHdrLen
	if pathLen < 0 {
		// @ unfold s.HeaderMem(data[CmnHdrLen:])
		// @ fold s.NonInitMem()
		return serrors.New("invalid header, negative pathLen",
			"hdrBytes", hdrBytes, "addrHdrLen", addrHdrLen, "CmdHdrLen", CmnHdrLen)
	}
	if minLen := offset + pathLen; len(data) < minLen {
		df.SetTruncated()
		// @ unfold s.HeaderMem(data[CmnHdrLen:])
		// @ fold s.NonInitMem()
		return serrors.New("provided buffer is too small", "expected", minLen, "actual", len(data))
	}

	s.Path, err = s.getPath(s.PathType)
	if err != nil {
		// @ def.Unreachable()
		return err
	}
	// (VerifiedSCION) Gobra cannot currently prove this, even though it must hold as s.PathType is of type
	//                 path.Type (defined as uint8)
	// @ assume 0 <= s.PathType
	// @ ghost if s.PathType == empty.PathType { fold s.Path.NonInitMem() }
	// @ sl.SplitRange_Bytes(data, offset, offset+pathLen, writePerm)
	err = s.Path.DecodeFromBytes(data[offset : offset+pathLen])
	if err != nil {
		// @ sl.CombineRange_Bytes(data, offset, offset+pathLen, writePerm)
		// @ unfold s.HeaderMem(data[CmnHdrLen:])
		// @ s.InitPathPoolExchange(s.PathType, s.Path)
		// @ fold s.NonInitMem()
		return err
	}
	s.Contents = data[:hdrBytes]
	s.Payload = data[hdrBytes:]

	// @ fold s.Mem(data)

	return nil
}

// RecyclePaths enables recycling of paths used for DecodeFromBytes. This is
// only useful if the layer itself is reused.
// When this is enabled, the Path instance may be overwritten in
// DecodeFromBytes. No references to Path should be kept in use between
// invocations of DecodeFromBytes.
// @ requires s.NonInitPathPool()
// @ ensures  s.InitPathPool()
// @ decreases
func (s *SCION) RecyclePaths() {
	// @ unfold s.NonInitPathPool()
	if s.pathPool == nil {
		s.pathPool = []path.Path{
			empty.PathType:  empty.Path{},
			onehop.PathType: ( /*@ FoldOneHopMem( @*/ &onehop.Path{} /*@ ) @*/),
			scion.PathType:  ( /*@ FoldRawMem( @*/ &scion.Raw{} /*@ ) @*/),
			epic.PathType:   ( /*@ FoldEpicMem( @*/ &epic.Path{} /*@ ) @*/),
		}
		s.pathPoolRaw = path.NewRawPath()
		// @ assert acc(&s.pathPool[empty.PathType]) && acc(&s.pathPool[onehop.PathType])
		// @ assert acc(&s.pathPool[scion.PathType]) && acc(&s.pathPool[epic.PathType])
		// @ assert s.pathPool[onehop.PathType].NonInitMem() && s.pathPool[scion.PathType].NonInitMem() && s.pathPool[epic.PathType].NonInitMem()
		// @ fold s.InitPathPool()
	}
}

// getPath returns a new or recycled path for pathType
// @ requires s.InitPathPool()
// @ ensures  res != nil && err == nil
// @ ensures  pathType == 0 ==> (typeOf(res) == type[empty.Path] && s.InitPathPool())
// @ ensures  0 < pathType  ==> (
// @ 	res.NonInitMem() &&
// @ 	s.InitPathPoolExceptOne(pathType) &&
// @ 	(pathType < s.lenPathPool(pathType) ==> res === s.elemPathPool(pathType)) &&
// @	(s.lenPathPool(pathType) <= pathType ==> res === s.pathPoolRawPath(pathType)))
// @ ensures  err == nil
// @ decreases
func (s *SCION) getPath(pathType path.Type) (res path.Path, err error) {
	// (VerifiedSCION) Gobra cannot establish this atm, but must hold because
	//                 path.Type is defined as an uint8.
	// @ assume 0 <= pathType
	// @ unfold s.InitPathPool()
	if s.pathPool == nil {
		// @ def.Unreachable()
		return path.NewPath(pathType)
	}
	if int(pathType) < len(s.pathPool) {
		tmp := s.pathPool[pathType]
		// @ ghost if 0 < pathType {
		// @ 	fold   s.InitPathPoolExceptOne(pathType)
		// @ 	assert tmp.NonInitMem()
		// @ } else {
		// @ 	fold s.InitPathPool()
		// @ }
		return tmp, nil
	}
	tmp := s.pathPoolRaw
	// @ fold   s.InitPathPoolExceptOne(pathType)
	// @ assert tmp.NonInitMem()
	return tmp, nil
}

// @ trusted
// @ requires false
func decodeSCION(data []byte, pb gopacket.PacketBuilder) error {
	scn := &SCION{}
	err := scn.DecodeFromBytes(data, pb)
	if err != nil {
		return err
	}
	pb.AddLayer(scn)
	pb.SetNetworkLayer(scn)
	return pb.NextDecoder(scionNextLayerType(scn.NextHdr))
}

// scionNextLayerType returns the layer type for the given protocol identifier
// in a SCION base header.
// @ decreases
func scionNextLayerType(t L4ProtocolType) gopacket.LayerType {
	switch t {
	case HopByHopClass:
		return LayerTypeHopByHopExtn
	case End2EndClass:
		return LayerTypeEndToEndExtn
	default:
		return scionNextLayerTypeL4(t)
	}
}

// scionNextLayerTypeAfterHBH returns the layer type for the given protocol
// identifier in a SCION hop-by-hop extension, excluding (repeated) hop-by-hop
// extensions.
// @ decreases
func scionNextLayerTypeAfterHBH(t L4ProtocolType) gopacket.LayerType {
	switch t {
	case HopByHopClass:
		return gopacket.LayerTypeDecodeFailure
	case End2EndClass:
		return LayerTypeEndToEndExtn
	default:
		return scionNextLayerTypeL4(t)
	}
}

// scionNextLayerTypeAfterE2E returns the layer type for the given protocol
// identifier, in a SCION end-to-end extension, excluding (repeated or
// misordered) hop-by-hop extensions or (repeated) end-to-end extensions.
// @ decreases
func scionNextLayerTypeAfterE2E(t L4ProtocolType) gopacket.LayerType {
	switch t {
	case HopByHopClass:
		return gopacket.LayerTypeDecodeFailure
	case End2EndClass:
		return gopacket.LayerTypeDecodeFailure
	default:
		return scionNextLayerTypeL4(t)
	}
}

// scionNextLayerTypeL4 returns the layer type for the given layer-4 protocol identifier.
// Does not handle extension header classes.
// @ decreases
func scionNextLayerTypeL4(t L4ProtocolType) gopacket.LayerType {
	switch t {
	case L4UDP:
		return LayerTypeSCIONUDP
	case L4SCMP:
		return LayerTypeSCMP
	case L4BFD:
		return layerTypeBFD
	default:
		return gopacket.LayerTypePayload
	}
}

// DstAddr parses the destination address into a net.Addr. The returned net.Addr references data
// from the underlaying layer data. Changing the net.Addr object might lead to inconsistent layer
// information and thus should be treated read-only. Instead, SetDstAddr should be used to update
// the destination address.
// @ requires  acc(&s.DstAddrType) && acc(&s.RawDstAddr)
// @ requires  s.DstAddrType.Has3Bits()
// @ requires  s.DstAddrType == T4Svc ==> len(s.RawDstAddr) >= addr.HostLenSVC
// @ requires  sl.AbsSlice_Bytes(s.RawDstAddr, 0, len(s.RawDstAddr))
// @ ensures   acc(&s.DstAddrType) && acc(&s.RawDstAddr)
// @ ensures   err == nil ==> res.Mem()
// @ ensures   err == nil ==> (s.DstAddrType == T16Ip ==> typeOf(res) == *net.IPAddr)
// @ ensures   err == nil ==> (s.DstAddrType == T4Ip ==> typeOf(res) == *net.IPAddr)
// @ ensures   err == nil ==> (s.DstAddrType == T4Svc ==> typeOf(res) == addr.HostSVC)
// @ ensures   err == nil ==> (s.DstAddrType == T16Ip ==> unfolding res.(*net.IPAddr).Mem() in s.RawDstAddr === []byte(res.(*net.IPAddr).IP))
// @ ensures   err == nil ==> (s.DstAddrType == T4Ip ==> unfolding res.(*net.IPAddr).Mem() in s.RawDstAddr === []byte(res.(*net.IPAddr).IP))
// @ ensures   err == nil ==> (s.DstAddrType == T4Svc ==> sl.AbsSlice_Bytes(s.RawDstAddr, 0, len(s.RawDstAddr)))
// @ ensures   err != nil ==> sl.AbsSlice_Bytes(s.RawDstAddr, 0, len(s.RawDstAddr))
// @ ensures   err != nil ==> err.ErrorMem()
// @ decreases
func (s *SCION) DstAddr() (res net.Addr, err error) {
	return parseAddr(s.DstAddrType, s.RawDstAddr)
}

// SrcAddr parses the source address into a net.Addr. The returned net.Addr references data from the
// underlaying layer data. Changing the net.Addr object might lead to inconsistent layer information
// and thus should be treated read-only. Instead, SetDstAddr should be used to update the source
// address.
// @ requires  acc(&s.SrcAddrType) && acc(&s.RawSrcAddr)
// @ requires  s.SrcAddrType.Has3Bits()
// @ requires  s.SrcAddrType == T4Svc ==> len(s.RawSrcAddr) >= addr.HostLenSVC
// @ requires  sl.AbsSlice_Bytes(s.RawSrcAddr, 0, len(s.RawSrcAddr))
// @ ensures   acc(&s.SrcAddrType) && acc(&s.RawSrcAddr)
// @ ensures   err == nil ==> res.Mem()
// @ ensures   err == nil ==> (s.SrcAddrType == T16Ip ==> typeOf(res) == *net.IPAddr)
// @ ensures   err == nil ==> (s.SrcAddrType == T4Ip ==> typeOf(res) == *net.IPAddr)
// @ ensures   err == nil ==> (s.SrcAddrType == T4Svc ==> typeOf(res) == addr.HostSVC)
// @ ensures   err == nil ==> (s.SrcAddrType == T16Ip ==> unfolding res.(*net.IPAddr).Mem() in s.RawSrcAddr === []byte(res.(*net.IPAddr).IP))
// @ ensures   err == nil ==> (s.SrcAddrType == T4Ip ==> unfolding res.(*net.IPAddr).Mem() in s.RawSrcAddr === []byte(res.(*net.IPAddr).IP))
// @ ensures   err == nil ==> (s.SrcAddrType == T4Svc ==> sl.AbsSlice_Bytes(s.RawSrcAddr, 0, len(s.RawSrcAddr)))
// @ ensures   err != nil ==> sl.AbsSlice_Bytes(s.RawSrcAddr, 0, len(s.RawSrcAddr))
// @ ensures   err != nil ==> err.ErrorMem()
// @ decreases
func (s *SCION) SrcAddr() (res net.Addr, err error) {
	return parseAddr(s.SrcAddrType, s.RawSrcAddr)
}

// SetDstAddr sets the destination address and updates the DstAddrType field accordingly.
// SetDstAddr takes ownership of dst and callers should not write to it after calling SetDstAddr.
// Changes to dst might leave the layer in an inconsistent state.
// @ requires  acc(&s.RawDstAddr)
// @ requires  acc(&s.DstAddrType)
// @ requires  wildcard ==> acc(dst.Mem(), _)
// @ requires  !wildcard ==> acc(dst.Mem(), def.ReadL18)
// @ ensures   isIP(dst) ==> res == nil
// @ ensures   isHostSVC(dst) ==> res == nil
// @ ensures   acc(&s.RawDstAddr) && acc(&s.DstAddrType)
// @ ensures   res != nil ==> res.ErrorMem()
// @ ensures   res == nil ==> isIP(dst) || isHostSVC(dst)
// @ ensures   res == nil && wildcard && isIP(dst) ==> acc(sl.AbsSlice_Bytes(s.RawDstAddr, 0, len(s.RawDstAddr)), _)
// @ ensures   res == nil && wildcard && isHostSVC(dst) ==> sl.AbsSlice_Bytes(s.RawDstAddr, 0, len(s.RawDstAddr))
// @ ensures   res == nil && !wildcard && isHostSVC(dst) ==> sl.AbsSlice_Bytes(s.RawDstAddr, 0, len(s.RawDstAddr))
// @ ensures   res == nil && !wildcard ==> acc(dst.Mem(), def.ReadL18)
// @ ensures   res == nil && !wildcard && isIP(dst) ==> (unfolding acc(dst.Mem(), def.ReadL20) in (isIPv4(dst) ==> forall i int :: { &s.RawDstAddr[i] } 0 <= i && i < len(s.RawDstAddr) ==> &s.RawDstAddr[i] == &dst.(*net.IPAddr).IP[i]))
// @ ensures   res == nil && !wildcard && isIP(dst) ==> (unfolding acc(dst.Mem(), def.ReadL20) in (isIPv6(dst) && isConvertibleToIPv4(dst) ==> forall i int :: { &s.RawDstAddr[i] } 0 <= i && i < len(s.RawDstAddr) ==> &s.RawDstAddr[i] == &dst.(*net.IPAddr).IP[12+i]))
// @ ensures   res == nil && !wildcard && isIP(dst) ==> (unfolding acc(dst.Mem(), def.ReadL20) in (!isIPv4(dst) && !isIPv6(dst) ==> forall i int :: { &s.RawDstAddr[i] } 0 <= i && i < len(s.RawDstAddr) ==> &s.RawDstAddr[i] == &dst.(*net.IPAddr).IP[i]))
// @ ensures   res == nil && !wildcard && isIP(dst) ==> (unfolding acc(dst.Mem(), def.ReadL20) in (isIPv6(dst) && !isConvertibleToIPv4(dst) ==> forall i int :: { &s.RawDstAddr[i] } 0 <= i && i < len(s.RawDstAddr) ==> &s.RawDstAddr[i] == &dst.(*net.IPAddr).IP[i]))
// @ ensures   res == nil && !wildcard && isIP(dst) ==> (unfolding acc(dst.Mem(), def.ReadL20) in (isIPv4(dst) ==> len(s.RawDstAddr) == len(dst.(*net.IPAddr).IP)))
// @ ensures   res == nil && !wildcard && isIP(dst) ==> (unfolding acc(dst.Mem(), def.ReadL20) in (isIPv6(dst) && isConvertibleToIPv4(dst) ==> len(dst.(*net.IPAddr).IP) == len(s.RawDstAddr) + 12))
// @ ensures   res == nil && !wildcard && isIP(dst) ==> (unfolding acc(dst.Mem(), def.ReadL20) in (!isIPv4(dst) && !isIPv6(dst) ==> len(dst.(*net.IPAddr).IP) == len(s.RawDstAddr)))
// @ ensures   res == nil && !wildcard && isIP(dst) ==> (unfolding acc(dst.Mem(), def.ReadL20) in (isIPv6(dst) && !isConvertibleToIPv4(dst) ==> len(dst.(*net.IPAddr).IP) == len(s.RawDstAddr)))
// @ decreases
func (s *SCION) SetDstAddr(dst net.Addr /*@ , ghost wildcard bool @*/) (res error) {
	var err error
	var verScionTmp []byte
	s.DstAddrType, verScionTmp, err = packAddr(dst /*@ , wildcard @*/)
	// @ ghost if !wildcard && err == nil && isIP(dst) {
	// @   apply acc(sl.AbsSlice_Bytes(verScionTmp, 0, len(verScionTmp)), def.ReadL20) --* acc(dst.Mem(), def.ReadL20)
	// @ }
	s.RawDstAddr = verScionTmp
	return err
}

// SetSrcAddr sets the source address and updates the DstAddrType field accordingly.
// SetSrcAddr takes ownership of src and callers should not write to it after calling SetSrcAddr.
// Changes to src might leave the layer in an inconsistent state.
// @ requires  acc(&s.RawSrcAddr)
// @ requires  acc(&s.SrcAddrType)
// @ requires  wildcard ==> acc(src.Mem(), _)
// @ requires  !wildcard ==> acc(src.Mem(), def.ReadL18)
// @ ensures   isIP(src) ==> res == nil
// @ ensures   isHostSVC(src) ==> res == nil
// @ ensures   acc(&s.RawSrcAddr) && acc(&s.SrcAddrType)
// @ ensures   res != nil ==> res.ErrorMem()
// @ ensures   res == nil ==> isIP(src) || isHostSVC(src)
// @ ensures   res == nil && wildcard && isIP(src) ==> acc(sl.AbsSlice_Bytes(s.RawSrcAddr, 0, len(s.RawSrcAddr)), _)
// @ ensures   res == nil && wildcard && isHostSVC(src) ==> sl.AbsSlice_Bytes(s.RawSrcAddr, 0, len(s.RawSrcAddr))
// @ ensures   res == nil && !wildcard && isHostSVC(src) ==> sl.AbsSlice_Bytes(s.RawSrcAddr, 0, len(s.RawSrcAddr))
// @ ensures   res == nil && !wildcard ==> acc(src.Mem(), def.ReadL18)
// @ ensures   res == nil && !wildcard && isIP(src) ==> (unfolding acc(src.Mem(), def.ReadL20) in (isIPv4(src) ==> forall i int :: { &s.RawSrcAddr[i] } 0 <= i && i < len(s.RawSrcAddr) ==> &s.RawSrcAddr[i] == &src.(*net.IPAddr).IP[i]))
// @ ensures   res == nil && !wildcard && isIP(src) ==> (unfolding acc(src.Mem(), def.ReadL20) in (isIPv6(src) && isConvertibleToIPv4(src) ==> forall i int :: { &s.RawSrcAddr[i] } 0 <= i && i < len(s.RawSrcAddr) ==> &s.RawSrcAddr[i] == &src.(*net.IPAddr).IP[12+i]))
// @ ensures   res == nil && !wildcard && isIP(src) ==> (unfolding acc(src.Mem(), def.ReadL20) in (!isIPv4(src) && !isIPv6(src) ==> forall i int :: { &s.RawSrcAddr[i] } 0 <= i && i < len(s.RawSrcAddr) ==> &s.RawSrcAddr[i] == &src.(*net.IPAddr).IP[i]))
// @ ensures   res == nil && !wildcard && isIP(src) ==> (unfolding acc(src.Mem(), def.ReadL20) in (isIPv6(src) && !isConvertibleToIPv4(src) ==> forall i int :: { &s.RawSrcAddr[i] } 0 <= i && i < len(s.RawSrcAddr) ==> &s.RawSrcAddr[i] == &src.(*net.IPAddr).IP[i]))
// @ ensures   res == nil && !wildcard && isIP(src) ==> (unfolding acc(src.Mem(), def.ReadL20) in (isIPv4(src) ==> len(s.RawSrcAddr) == len(src.(*net.IPAddr).IP)))
// @ ensures   res == nil && !wildcard && isIP(src) ==> (unfolding acc(src.Mem(), def.ReadL20) in (isIPv6(src) && isConvertibleToIPv4(src) ==> len(src.(*net.IPAddr).IP) == len(s.RawSrcAddr) + 12))
// @ ensures   res == nil && !wildcard && isIP(src) ==> (unfolding acc(src.Mem(), def.ReadL20) in (!isIPv4(src) && !isIPv6(src) ==> len(src.(*net.IPAddr).IP) == len(s.RawSrcAddr)))
// @ ensures   res == nil && !wildcard && isIP(src) ==> (unfolding acc(src.Mem(), def.ReadL20) in (isIPv6(src) && !isConvertibleToIPv4(src) ==> len(src.(*net.IPAddr).IP) == len(s.RawSrcAddr)))
// @ decreases
func (s *SCION) SetSrcAddr(src net.Addr /*@, ghost wildcard bool @*/ ) (res error) {
	var err error
	var verScionTmp []byte
	s.SrcAddrType, verScionTmp, err = packAddr(src /*@ , wildcard @*/)
	// @ ghost if !wildcard && err == nil && isIP(src) {
	// @   apply acc(sl.AbsSlice_Bytes(verScionTmp, 0, len(verScionTmp)), def.ReadL20) --* acc(src.Mem(), def.ReadL20)
	// @ }
	s.RawSrcAddr = verScionTmp
	return err
}

// @ requires  sl.AbsSlice_Bytes(raw, 0, len(raw))
// @ requires  addrType.Has3Bits()
// @ requires  addrType == T4Svc ==> len(raw) >= addr.HostLenSVC
// @ ensures   err == nil ==> res.Mem()
// @ ensures   err == nil ==> (addrType == T16Ip ==> typeOf(res) == *net.IPAddr)
// @ ensures   err == nil ==> (addrType == T4Ip ==> typeOf(res) == *net.IPAddr)
// @ ensures   err == nil ==> (addrType == T4Svc ==> typeOf(res) == addr.HostSVC)
// @ ensures   err == nil ==> (addrType == T16Ip ==> unfolding res.(*net.IPAddr).Mem() in raw === []byte(res.(*net.IPAddr).IP))
// @ ensures   err == nil ==> (addrType == T4Ip ==> unfolding res.(*net.IPAddr).Mem() in raw === []byte(res.(*net.IPAddr).IP))
// @ ensures   err == nil ==> (addrType == T4Svc ==> sl.AbsSlice_Bytes(raw, 0, len(raw)))
// @ ensures   err != nil ==> sl.AbsSlice_Bytes(raw, 0, len(raw))
// @ ensures   err != nil ==> err.ErrorMem()
// @ decreases
func parseAddr(addrType AddrType, raw []byte) (res net.Addr, err error) {
	switch addrType {
	case T4Ip:
		verScionTmp := &net.IPAddr{IP: net.IP(raw)}
		// @ unfold sl.AbsSlice_Bytes(raw, 0, len(raw))
		// @ fold verScionTmp.Mem()
		return verScionTmp, nil
	case T4Svc:
		// @ unfold sl.AbsSlice_Bytes(raw, 0, len(raw))
		verScionTmp := addr.HostSVC(binary.BigEndian.Uint16(raw[:addr.HostLenSVC]))
		// @ fold sl.AbsSlice_Bytes(raw, 0, len(raw))
		// @ fold verScionTmp.Mem()
		return verScionTmp, nil
	case T16Ip:
		verScionTmp := &net.IPAddr{IP: net.IP(raw)}
		// @ unfold sl.AbsSlice_Bytes(raw, 0, len(raw))
		// @ fold verScionTmp.Mem()
		return verScionTmp, nil
	}
	return nil, serrors.New("unsupported address type/length combination",
		"type", addrType, "len", addrType.Length())
}

<<<<<<< HEAD
// @ requires wildcard ==> acc(hostAddr.Mem(), _)
// @ requires !wildcard ==> acc(hostAddr.Mem(), def.ReadL15)
// @ ensures err != nil ==> err.ErrorMem()
// @ ensures err == nil && !wildcard ==> acc(sl.AbsSlice_Bytes(b, 0, len(b)), def.ReadL15)
// @ ensures err == nil && wildcard ==> acc(sl.AbsSlice_Bytes(b, 0, len(b)), _)
// @ ensures err == nil && !wildcard ==> acc(sl.AbsSlice_Bytes(b, 0, len(b)), def.ReadL15) --* acc(hostAddr.Mem(), def.ReadL15)
func packAddr(hostAddr net.Addr /*@ , wildcard bool @*/) (addrtyp AddrType, b []byte, err error) {
	switch a := hostAddr.(type) {
	case *net.IPAddr:
		// @ ghost if wildcard {
		// @   unfold acc(hostAddr.Mem(), _)
		// @ } else {
		// @ 	 unfold acc(hostAddr.Mem(), def.ReadL15)
		// @ }
		if ip := a.IP.To4( /*@ wildcard @*/ ); ip != nil {
			// @ ghost if wildcard {
			// @   fold acc(sl.AbsSlice_Bytes(ip, 0, len(ip)), _)
			// @ } else {
			// @   fold acc(sl.AbsSlice_Bytes(ip, 0, len(ip)), def.ReadL15)
			// @   package acc(sl.AbsSlice_Bytes(ip, 0, len(ip)), def.ReadL15) --* acc(hostAddr.Mem(), def.ReadL15) {
			// @     unfold acc(sl.AbsSlice_Bytes(ip, 0, len(ip)), def.ReadL15)
			// @     fold acc(hostAddr.Mem(), def.ReadL15)
=======
// @ requires  wildcard ==> acc(hostAddr.Mem(), _)
// @ requires  !wildcard ==> acc(hostAddr.Mem(), def.ReadL19)
// @ ensures   !wildcard ==> acc(hostAddr.Mem(), def.ReadL20)
// @ ensures   hostAddr === old(hostAddr)
// @ ensures   isIP(hostAddr) ==> err == nil
// @ ensures   isHostSVC(hostAddr) ==> err == nil
// @ ensures   err == nil ==> isIP(hostAddr) || isHostSVC(hostAddr)
// @ ensures   err != nil ==> err.ErrorMem()
// @ ensures   err == nil && wildcard && isIP(hostAddr) ==> acc(sl.AbsSlice_Bytes(b, 0, len(b)), _)
// @ ensures   err == nil && wildcard && isHostSVC(hostAddr) ==> sl.AbsSlice_Bytes(b, 0, len(b))
// @ ensures   err == nil && !wildcard && isHostSVC(hostAddr) ==> sl.AbsSlice_Bytes(b, 0, len(b))
// @ ensures   err == nil && !wildcard && isHostSVC(hostAddr) ==> acc(hostAddr.Mem(), def.ReadL20)
// @ ensures   err == nil && !wildcard && isIP(hostAddr) ==> acc(sl.AbsSlice_Bytes(b, 0, len(b)), def.ReadL20)
// @ ensures   err == nil && !wildcard && isIP(hostAddr) ==> (acc(sl.AbsSlice_Bytes(b, 0, len(b)), def.ReadL20) --* acc(hostAddr.Mem(), def.ReadL20))
// @ ensures   err == nil && !wildcard && isIP(hostAddr) ==> (unfolding acc(hostAddr.Mem(), def.ReadL20) in (isIPv4(hostAddr) ==> forall i int :: { &b[i] } 0 <= i && i < len(b) ==> &b[i] == &hostAddr.(*net.IPAddr).IP[i]))
// @ ensures   err == nil && !wildcard && isIP(hostAddr) ==> (unfolding acc(hostAddr.Mem(), def.ReadL20) in (isIPv6(hostAddr) && isConvertibleToIPv4(hostAddr) ==> forall i int :: { &b[i] } 0 <= i && i < len(b) ==> &b[i] == &hostAddr.(*net.IPAddr).IP[12+i]))
// @ ensures   err == nil && !wildcard && isIP(hostAddr) ==> (unfolding acc(hostAddr.Mem(), def.ReadL20) in (!isIPv4(hostAddr) && !isIPv6(hostAddr) ==> forall i int :: { &b[i] } 0 <= i && i < len(b) ==> &b[i] == &hostAddr.(*net.IPAddr).IP[i]))
// @ ensures   err == nil && !wildcard && isIP(hostAddr) ==> (unfolding acc(hostAddr.Mem(), def.ReadL20) in (isIPv6(hostAddr) && !isConvertibleToIPv4(hostAddr) ==> forall i int :: { &b[i] } 0 <= i && i < len(b) ==> &b[i] == &hostAddr.(*net.IPAddr).IP[i]))
// @ ensures   err == nil && !wildcard && isIP(hostAddr) ==> (unfolding acc(hostAddr.Mem(), def.ReadL20) in (isIPv4(hostAddr) ==> len(b) == len(hostAddr.(*net.IPAddr).IP)))
// @ ensures   err == nil && !wildcard && isIP(hostAddr) ==> (unfolding acc(hostAddr.Mem(), def.ReadL20) in (isIPv6(hostAddr) && isConvertibleToIPv4(hostAddr) ==> len(hostAddr.(*net.IPAddr).IP) == len(b) + 12))
// @ ensures   err == nil && !wildcard && isIP(hostAddr) ==> (unfolding acc(hostAddr.Mem(), def.ReadL20) in (!isIPv4(hostAddr) && !isIPv6(hostAddr) ==> len(hostAddr.(*net.IPAddr).IP) == len(b)))
// @ ensures   err == nil && !wildcard && isIP(hostAddr) ==> (unfolding acc(hostAddr.Mem(), def.ReadL20) in (isIPv6(hostAddr) && !isConvertibleToIPv4(hostAddr) ==> len(hostAddr.(*net.IPAddr).IP) == len(b)))
// @ decreases
func packAddr(hostAddr net.Addr /*@ , ghost wildcard bool @*/) (addrtyp AddrType, b []byte, err error) {
	switch a := hostAddr.(type) {
	case *net.IPAddr:
		// @ ghost if wildcard {
		// @     unfold acc(hostAddr.Mem(), _)
		// @ } else {
		// @ 	 unfold acc(hostAddr.Mem(), def.ReadL20)
		// @ }
		if ip := a.IP.To4( /*@ wildcard @*/ ); ip != nil {
			// @ ghost if !wildcard && isIPv6(a) {
			// @   assert isConvertibleToIPv4(hostAddr) ==> forall i int :: { &b[i] } 0 <= i && i < len(b) ==> &b[i] == &a.IP[12+i]
			// @ }
			// @ assert !wildcard && isIP(hostAddr) ==> (unfolding acc(hostAddr.Mem(), def.ReadL20) in (isIPv6(hostAddr) && isConvertibleToIPv4(hostAddr) ==> forall i int :: { &b[i] } 0 <= i && i < len(b) ==> &b[i] == &hostAddr.(*net.IPAddr).IP[12+i]))
			// @ ghost if wildcard {
			// @   fold acc(sl.AbsSlice_Bytes(ip, 0, len(ip)), _)
			// @ } else {
			// @   fold acc(sl.AbsSlice_Bytes(ip, 0, len(ip)), def.ReadL20)
			// @   package acc(sl.AbsSlice_Bytes(ip, 0, len(ip)), def.ReadL20) --* acc(hostAddr.Mem(), def.ReadL20) {
			// @     unfold acc(sl.AbsSlice_Bytes(ip, 0, len(ip)), def.ReadL20)
			// @     fold acc(hostAddr.Mem(), def.ReadL20)
>>>>>>> 5adeeafc
			// @   }
			// @ }
			return T4Ip, ip, nil
		}
<<<<<<< HEAD
=======
		// @ assert !wildcard && isIP(hostAddr) ==> (unfolding acc(hostAddr.Mem(), def.ReadL20) in (isIPv6(hostAddr) && isConvertibleToIPv4(hostAddr) ==> forall i int :: { &b[i] } 0 <= i && i < len(b) ==> &b[i] == &hostAddr.(*net.IPAddr).IP[12+i]))
>>>>>>> 5adeeafc
		verScionTmp := a.IP
		// @ ghost if wildcard {
		// @   fold acc(sl.AbsSlice_Bytes(verScionTmp, 0, len(verScionTmp)), _)
		// @ } else {
<<<<<<< HEAD
		// @   fold acc(sl.AbsSlice_Bytes(verScionTmp, 0, len(verScionTmp)), def.ReadL15)
		// @   package acc(sl.AbsSlice_Bytes(verScionTmp, 0, len(verScionTmp)), def.ReadL15) --* acc(hostAddr.Mem(), def.ReadL15) {
		// @     unfold acc(sl.AbsSlice_Bytes(verScionTmp, 0, len(verScionTmp)), def.ReadL15)
		// @     fold acc(hostAddr.Mem(), def.ReadL15)
=======
		// @   fold acc(sl.AbsSlice_Bytes(verScionTmp, 0, len(verScionTmp)), def.ReadL20)
		// @   package acc(sl.AbsSlice_Bytes(verScionTmp, 0, len(verScionTmp)), def.ReadL20) --* acc(hostAddr.Mem(), def.ReadL20) {
		// @     unfold acc(sl.AbsSlice_Bytes(verScionTmp, 0, len(verScionTmp)), def.ReadL20)
		// @     fold acc(hostAddr.Mem(), def.ReadL20)
>>>>>>> 5adeeafc
		// @   }
		// @ }
		return T16Ip, verScionTmp, nil
	case addr.HostSVC:
<<<<<<< HEAD
		// @ ghost if wildcard {
		// @   unfold acc(hostAddr.Mem(), _)
		// @ } else {
		// @ 	 unfold acc(hostAddr.Mem(), def.ReadL15)
		// @ }
		verScionTmp := a.PackWithPad(2)
		// @ ghost if wildcard {
		// @   fold acc(sl.AbsSlice_Bytes(verScionTmp, 0, len(verScionTmp)), _)
		// @ } else {
		// @   fold acc(sl.AbsSlice_Bytes(verScionTmp, 0, len(verScionTmp)), def.ReadL15)
		// @   package acc(sl.AbsSlice_Bytes(verScionTmp, 0, len(verScionTmp)), def.ReadL15) --* acc(hostAddr.Mem(), def.ReadL15) {
		// @     unfold acc(sl.AbsSlice_Bytes(verScionTmp, 0, len(verScionTmp)), def.ReadL15)
		// @     fold acc(hostAddr.Mem(), def.ReadL15)
		// @   }
		// @ }
=======
		verScionTmp := a.PackWithPad(2)
		// @ fold sl.AbsSlice_Bytes(verScionTmp, 0, len(verScionTmp))
>>>>>>> 5adeeafc
		return T4Svc, verScionTmp, nil
	}
	return 0, nil, serrors.New("unsupported address", "addr", hostAddr)
}

// AddrHdrLen returns the length of the address header (destination and source ISD-AS-Host triples)
// in bytes.
//
//	(VerifiedSCION):
//	AddrHdrLen is meant to be called both inside and outside slayers.
//	To enforce abstraction, we introduce a second field `insideSlayers`
//	in order to chose between the appropriate contract for this method.
//	This hack will not be needed when we introduce support for
//	multiple contracts per method.
//
// @ pure
// @ requires insideSlayers ==> (acc(&s.DstAddrType, def.ReadL20) && acc(&s.SrcAddrType, def.ReadL20))
// @ requires insideSlayers ==> s.DstAddrType.Has3Bits() && s.SrcAddrType.Has3Bits()
// @ requires !insideSlayers ==> acc(s.Mem(ubuf), _)
// @ ensures  insideSlayers  ==> res == s.addrHdrLenAbstractionLeak()
// @ ensures  !insideSlayers ==> res == s.AddrHdrLenNoAbstractionLeak(ubuf)
// @ ensures  0 <= res
// @ decreases
// @ trusted
func (s *SCION) AddrHdrLen( /*@ ghost ubuf []byte, ghost insideSlayers bool @*/ ) (res int) {
	return 2*addr.IABytes + s.DstAddrType.Length() + s.SrcAddrType.Length()
}

// SerializeAddrHdr serializes destination and source ISD-AS-Host address triples into the provided
// buffer. The caller must ensure that the correct address types and lengths are set in the SCION
// layer, otherwise the results of this method are undefined.
// @ preserves acc(s.HeaderMem(ubuf), def.ReadL10)
// @ preserves sl.AbsSlice_Bytes(buf, 0, len(buf))
// @ preserves acc(sl.AbsSlice_Bytes(ubuf, 0, len(ubuf)), def.ReadL10)
// @ ensures   err != nil ==> err.ErrorMem()
// @ decreases
func (s *SCION) SerializeAddrHdr(buf []byte /*@ , ghost ubuf []byte @*/) (err error) {
	// @ unfold acc(s.HeaderMem(ubuf), def.ReadL10)
	// @ defer fold acc(s.HeaderMem(ubuf), def.ReadL10)
	if len(buf) < s.AddrHdrLen( /*@ nil, true @*/ ) {
		return serrors.New("provided buffer is too small", "expected", s.AddrHdrLen( /*@ nil, true @*/ ),
			"actual", len(buf))
	}
	dstAddrBytes := s.DstAddrType.Length()
	srcAddrBytes := s.SrcAddrType.Length()
	offset := 0
	// @ sl.SplitRange_Bytes(buf, offset, len(buf), writePerm)
	// @ unfold sl.AbsSlice_Bytes(buf[offset:], 0, len(buf[offset:]))
	binary.BigEndian.PutUint64(buf[offset:], uint64(s.DstIA))
	// @ fold sl.AbsSlice_Bytes(buf[offset:], 0, len(buf[offset:]))
	// @ sl.CombineRange_Bytes(buf, offset, len(buf), writePerm)
	offset += addr.IABytes
	// @ sl.SplitRange_Bytes(buf, offset, len(buf), writePerm)
	// @ unfold sl.AbsSlice_Bytes(buf[offset:], 0, len(buf[offset:]))
	binary.BigEndian.PutUint64(buf[offset:], uint64(s.SrcIA))
	// @ fold sl.AbsSlice_Bytes(buf[offset:], 0, len(buf[offset:]))
	// @ sl.CombineRange_Bytes(buf, offset, len(buf), writePerm)
	offset += addr.IABytes
	// @ sl.SplitRange_Bytes(buf, offset, offset+dstAddrBytes, writePerm)
	// @ sl.SplitRange_Bytes(ubuf, offset, offset+dstAddrBytes, def.ReadL10)

	// @ unfold sl.AbsSlice_Bytes(buf[offset:offset+dstAddrBytes], 0, len(buf[offset:offset+dstAddrBytes]))
	// @ unfold acc(sl.AbsSlice_Bytes(ubuf[offset:offset+dstAddrBytes], 0, len(ubuf[offset:offset+dstAddrBytes])), def.ReadL10)
	copy(buf[offset:offset+dstAddrBytes], s.RawDstAddr /*@ , def.ReadL10 @*/)
	// @ fold sl.AbsSlice_Bytes(buf[offset:offset+dstAddrBytes], 0, len(buf[offset:offset+dstAddrBytes]))
	// @ fold acc(sl.AbsSlice_Bytes(ubuf[offset:offset+dstAddrBytes], 0, len(ubuf[offset:offset+dstAddrBytes])), def.ReadL10)
	// @ sl.CombineRange_Bytes(buf, offset, offset+dstAddrBytes, writePerm)
	// @ sl.CombineRange_Bytes(ubuf, offset, offset+dstAddrBytes, def.ReadL10)

	offset += dstAddrBytes
	// @ sl.SplitRange_Bytes(buf, offset, offset+srcAddrBytes, writePerm)
	// @ sl.SplitRange_Bytes(ubuf, offset, offset+srcAddrBytes, def.ReadL10)

	// @ unfold sl.AbsSlice_Bytes(buf[offset:offset+srcAddrBytes], 0, len(buf[offset:offset+srcAddrBytes]))
	// @ unfold acc(sl.AbsSlice_Bytes(ubuf[offset:offset+srcAddrBytes], 0, len(ubuf[offset:offset+srcAddrBytes])), def.ReadL10)

	copy(buf[offset:offset+srcAddrBytes], s.RawSrcAddr /*@ , def.ReadL10 @*/)

	// @ fold sl.AbsSlice_Bytes(buf[offset:offset+srcAddrBytes], 0, len(buf[offset:offset+srcAddrBytes]))
	// @ fold acc(sl.AbsSlice_Bytes(ubuf[offset:offset+srcAddrBytes], 0, len(ubuf[offset:offset+srcAddrBytes])), def.ReadL10)
	// @ sl.CombineRange_Bytes(buf, offset, offset+srcAddrBytes, writePerm)
	// @ sl.CombineRange_Bytes(ubuf, offset, offset+srcAddrBytes, def.ReadL10)

	return nil
}

// DecodeAddrHdr decodes the destination and source ISD-AS-Host address triples from the provided
// buffer. The caller must ensure that the correct address types and lengths are set in the SCION
// layer, otherwise the results of this method are undefined.
// @ requires  acc(&s.SrcIA) && acc(&s.DstIA)
// @ requires  acc(&s.SrcAddrType, def.ReadL1) && s.SrcAddrType.Has3Bits()
// @ requires  acc(&s.DstAddrType, def.ReadL1) && s.DstAddrType.Has3Bits()
// @ requires  acc(&s.RawSrcAddr) && acc(&s.RawDstAddr)
// @ preserves acc(sl.AbsSlice_Bytes(data, 0, len(data)), def.ReadL10)
// @ ensures   res == nil ==> s.HeaderMem(data)
// @ ensures   res != nil ==> res.ErrorMem()
// @ ensures   res != nil ==> (
// @	acc(&s.SrcIA) && acc(&s.DstIA) &&
// @ 	acc(&s.SrcAddrType, def.ReadL1) && acc(&s.DstAddrType, def.ReadL1) &&
// @ 	acc(&s.RawSrcAddr) && acc(&s.RawDstAddr))
// @ decreases
func (s *SCION) DecodeAddrHdr(data []byte) (res error) {
	// @ ghost l := s.AddrHdrLen(nil, true)
	if len(data) < s.AddrHdrLen( /*@ nil, true @*/ ) {
		return serrors.New("provided buffer is too small", "expected", s.AddrHdrLen( /*@ nil, true @*/ ),
			"actual", len(data))
	}
	offset := 0
	// @ unfold acc(sl.AbsSlice_Bytes(data, 0, len(data)), def.ReadL10)
	// @ assert forall i int :: { &data[offset:][i] }{ &data[i] } 0 <= i && i < l ==> &data[offset:][i] == &data[i]
	s.DstIA = addr.IA(binary.BigEndian.Uint64(data[offset:]))
	offset += addr.IABytes
	// @ assert forall i int :: { &data[offset:][i] } 0 <= i && i < l ==> &data[offset:][i] == &data[offset+i]
	s.SrcIA = addr.IA(binary.BigEndian.Uint64(data[offset:]))
	// @ fold acc(sl.AbsSlice_Bytes(data, 0, len(data)), def.ReadL10)
	offset += addr.IABytes
	dstAddrBytes := s.DstAddrType.Length()
	srcAddrBytes := s.SrcAddrType.Length()
	s.RawDstAddr = data[offset : offset+dstAddrBytes]
	offset += dstAddrBytes
	s.RawSrcAddr = data[offset : offset+srcAddrBytes]
	// @ fold s.HeaderMem(data)

	return nil
}

// computeChecksum computes the checksum with the SCION pseudo header.
// @ requires  acc(&s.RawSrcAddr, def.ReadL20) && acc(&s.RawDstAddr, def.ReadL20)
// @ requires  len(s.RawSrcAddr) % 2 == 0 && len(s.RawDstAddr) % 2 == 0
// @ requires  acc(&s.SrcIA, def.ReadL20) && acc(&s.DstIA, def.ReadL20)
// @ requires  acc(sl.AbsSlice_Bytes(s.RawSrcAddr, 0, len(s.RawSrcAddr)), def.ReadL20)
// @ requires  acc(sl.AbsSlice_Bytes(s.RawDstAddr, 0, len(s.RawDstAddr)), def.ReadL20)
// @ preserves acc(sl.AbsSlice_Bytes(upperLayer, 0, len(upperLayer)), def.ReadL20)
// @ ensures   acc(&s.RawSrcAddr, def.ReadL20) && acc(&s.RawDstAddr, def.ReadL20)
// @ ensures   acc(&s.SrcIA, def.ReadL20) && acc(&s.DstIA, def.ReadL20)
// @ ensures   acc(sl.AbsSlice_Bytes(s.RawSrcAddr, 0, len(s.RawSrcAddr)), def.ReadL20)
// @ ensures   acc(sl.AbsSlice_Bytes(s.RawDstAddr, 0, len(s.RawDstAddr)), def.ReadL20)
// @ ensures   s == nil ==> err != nil
// @ ensures   len(s.RawDstAddr) == 0 ==> err != nil
// @ ensures   len(s.RawSrcAddr) == 0 ==> err != nil
// @ ensures   err != nil ==> err.ErrorMem()
// @ ensures   len(s.RawDstAddr) > 0 && len(s.RawSrcAddr) > 0 ==> err == nil
// @ decreases
func (s *SCION) computeChecksum(upperLayer []byte, protocol uint8) (res uint16, err error) {
	if s == nil {
		return 0, serrors.New("SCION header missing")
	}
	csum, err := s.pseudoHeaderChecksum(len(upperLayer), protocol)
	if err != nil {
		return 0, err
	}
	csum = s.upperLayerChecksum(upperLayer, csum)
	folded := s.foldChecksum(csum)
	return folded, nil
}

// @ requires acc(&s.RawSrcAddr, def.ReadL20) && acc(&s.RawDstAddr, def.ReadL20)
// @ requires len(s.RawSrcAddr) % 2 == 0 && len(s.RawDstAddr) % 2 == 0
// @ requires acc(&s.SrcIA, def.ReadL20) && acc(&s.DstIA, def.ReadL20)
// @ requires acc(sl.AbsSlice_Bytes(s.RawSrcAddr, 0, len(s.RawSrcAddr)), def.ReadL20)
// @ requires acc(sl.AbsSlice_Bytes(s.RawDstAddr, 0, len(s.RawDstAddr)), def.ReadL20)
// @ ensures  acc(&s.RawSrcAddr, def.ReadL20) && acc(&s.RawDstAddr, def.ReadL20)
// @ ensures  acc(&s.SrcIA, def.ReadL20) && acc(&s.DstIA, def.ReadL20)
// @ ensures  acc(sl.AbsSlice_Bytes(s.RawSrcAddr, 0, len(s.RawSrcAddr)), def.ReadL20)
// @ ensures  acc(sl.AbsSlice_Bytes(s.RawDstAddr, 0, len(s.RawDstAddr)), def.ReadL20)
// @ ensures  len(s.RawDstAddr) == 0 ==> err != nil
// @ ensures  len(s.RawSrcAddr) == 0 ==> err != nil
// @ ensures  err != nil ==> err.ErrorMem()
// @ ensures  len(s.RawDstAddr) > 0 && len(s.RawSrcAddr) > 0 ==> err == nil
// @ decreases
func (s *SCION) pseudoHeaderChecksum(length int, protocol uint8) (res uint32, err error) {
	if len(s.RawDstAddr) == 0 {
		return 0, serrors.New("destination address missing")
	}
	if len(s.RawSrcAddr) == 0 {
		return 0, serrors.New("source address missing")
	}
	var csum uint32
	var srcIA /*@@@*/, dstIA /*@@@*/ [8]byte
	binary.BigEndian.PutUint64(srcIA[:], uint64(s.SrcIA))
	binary.BigEndian.PutUint64(dstIA[:], uint64(s.DstIA))
	// @ invariant forall j int :: { &srcIA[j] } 0 <= j && j < 8 ==> acc(&srcIA[j])
	// @ invariant forall j int :: { &dstIA[j] } 0 <= j && j < 8 ==> acc(&dstIA[j])
	// @ invariant i % 2 == 0
	// @ invariant 0 <= i && i <= 8
	// @ decreases 8 - i
	for i := 0; i < 8; i += 2 {
		csum += uint32(srcIA[i]) << 8
		csum += uint32(srcIA[i+1])
		csum += uint32(dstIA[i]) << 8
		csum += uint32(dstIA[i+1])
	}
	// Address length is guaranteed to be a multiple of 2 by the protocol.
	// @ ghost var rawSrcAddrLen int = len(s.RawSrcAddr)
	// @ invariant acc(&s.RawSrcAddr, def.ReadL20) && acc(sl.AbsSlice_Bytes(s.RawSrcAddr, 0, len(s.RawSrcAddr)), def.ReadL20)
	// @ invariant len(s.RawSrcAddr) == rawSrcAddrLen
	// @ invariant len(s.RawSrcAddr) % 2 == 0
	// @ invariant i % 2 == 0
	// @ invariant 0 <= i && i <= len(s.RawSrcAddr)
	// @ decreases len(s.RawSrcAddr) - i
	for i := 0; i < len(s.RawSrcAddr); i += 2 {
		// @ preserves err == nil
		// @ requires acc(&s.RawSrcAddr, def.ReadL20) && acc(sl.AbsSlice_Bytes(s.RawSrcAddr, 0, len(s.RawSrcAddr)), def.ReadL20)
		// @ requires 0 <= i && i < len(s.RawSrcAddr) && i % 2 == 0 && len(s.RawSrcAddr) % 2 == 0
		// @ ensures acc(&s.RawSrcAddr, def.ReadL20) && acc(sl.AbsSlice_Bytes(s.RawSrcAddr, 0, len(s.RawSrcAddr)), def.ReadL20)
		// @ ensures s.RawSrcAddr === before(s.RawSrcAddr)
		// @ decreases
		// @ outline(
		// @ unfold acc(sl.AbsSlice_Bytes(s.RawSrcAddr, 0, len(s.RawSrcAddr)), def.ReadL20)
		csum += uint32(s.RawSrcAddr[i]) << 8
		csum += uint32(s.RawSrcAddr[i+1])
		// @ fold acc(sl.AbsSlice_Bytes(s.RawSrcAddr, 0, len(s.RawSrcAddr)), def.ReadL20)
		// @ )
	}
	// @ ghost var rawDstAddrLen int = len(s.RawDstAddr)
	// @ invariant acc(&s.RawDstAddr, def.ReadL20) && acc(sl.AbsSlice_Bytes(s.RawDstAddr, 0, len(s.RawDstAddr)), def.ReadL20)
	// @ invariant len(s.RawDstAddr) == rawDstAddrLen
	// @ invariant len(s.RawDstAddr) % 2 == 0
	// @ invariant i % 2 == 0
	// @ invariant 0 <= i && i <= len(s.RawDstAddr)
	// @ decreases len(s.RawDstAddr) - i
	for i := 0; i < len(s.RawDstAddr); i += 2 {
		// @ preserves err == nil
		// @ requires acc(&s.RawDstAddr, def.ReadL20) && acc(sl.AbsSlice_Bytes(s.RawDstAddr, 0, len(s.RawDstAddr)), def.ReadL20)
		// @ requires 0 <= i && i < len(s.RawDstAddr) && i % 2 == 0 && len(s.RawDstAddr) % 2 == 0
		// @ ensures acc(&s.RawDstAddr, def.ReadL20) && acc(sl.AbsSlice_Bytes(s.RawDstAddr, 0, len(s.RawDstAddr)), def.ReadL20)
		// @ ensures s.RawDstAddr === before(s.RawDstAddr)
		// @ decreases
		// @ outline(
		// @ unfold acc(sl.AbsSlice_Bytes(s.RawDstAddr, 0, len(s.RawDstAddr)), def.ReadL20)
		csum += uint32(s.RawDstAddr[i]) << 8
		csum += uint32(s.RawDstAddr[i+1])
		// @ fold acc(sl.AbsSlice_Bytes(s.RawDstAddr, 0, len(s.RawDstAddr)), def.ReadL20)
		// @ )
	}
	l := uint32(length)
	csum += (l >> 16) + (l & 0xffff)
	csum += uint32(protocol)
	return csum, nil
}

// @ preserves acc(sl.AbsSlice_Bytes(upperLayer, 0, len(upperLayer)), def.ReadL20)
// @ decreases
func (s *SCION) upperLayerChecksum(upperLayer []byte, csum uint32) uint32 {
	// Compute safe boundary to ensure we do not access out of bounds.
	// Odd lengths are handled at the end.
	safeBoundary := len(upperLayer) - 1
	// @ unfold acc(sl.AbsSlice_Bytes(upperLayer, 0, len(upperLayer)), def.ReadL20)
	// @ invariant 0 <= i && i < safeBoundary + 2
	// @ invariant i % 2 == 0
	// @ invariant forall i int :: 0 <= i && i < len(upperLayer) ==> acc(&upperLayer[i], def.ReadL20)
	// @ decreases safeBoundary - i
	for i := 0; i < safeBoundary; i += 2 {
		csum += uint32(upperLayer[i]) << 8
		csum += uint32(upperLayer[i+1])
	}
	if len(upperLayer)%2 == 1 {
		csum += uint32(upperLayer[safeBoundary]) << 8
	}
	// @ fold acc(sl.AbsSlice_Bytes(upperLayer, 0, len(upperLayer)), def.ReadL20)
	return csum
}

// (VerifiedSCION) The following function terminates but Gobra can't
// deduce that because of limited support of bitwise operations.
// @ decreases _
func (s *SCION) foldChecksum(csum uint32) (res uint16) {
	for csum > 0xffff {
		csum = (csum >> 16) + (csum & 0xffff)
	}
	return ^uint16(csum)
}<|MERGE_RESOLUTION|>--- conflicted
+++ resolved
@@ -703,30 +703,6 @@
 		"type", addrType, "len", addrType.Length())
 }
 
-<<<<<<< HEAD
-// @ requires wildcard ==> acc(hostAddr.Mem(), _)
-// @ requires !wildcard ==> acc(hostAddr.Mem(), def.ReadL15)
-// @ ensures err != nil ==> err.ErrorMem()
-// @ ensures err == nil && !wildcard ==> acc(sl.AbsSlice_Bytes(b, 0, len(b)), def.ReadL15)
-// @ ensures err == nil && wildcard ==> acc(sl.AbsSlice_Bytes(b, 0, len(b)), _)
-// @ ensures err == nil && !wildcard ==> acc(sl.AbsSlice_Bytes(b, 0, len(b)), def.ReadL15) --* acc(hostAddr.Mem(), def.ReadL15)
-func packAddr(hostAddr net.Addr /*@ , wildcard bool @*/) (addrtyp AddrType, b []byte, err error) {
-	switch a := hostAddr.(type) {
-	case *net.IPAddr:
-		// @ ghost if wildcard {
-		// @   unfold acc(hostAddr.Mem(), _)
-		// @ } else {
-		// @ 	 unfold acc(hostAddr.Mem(), def.ReadL15)
-		// @ }
-		if ip := a.IP.To4( /*@ wildcard @*/ ); ip != nil {
-			// @ ghost if wildcard {
-			// @   fold acc(sl.AbsSlice_Bytes(ip, 0, len(ip)), _)
-			// @ } else {
-			// @   fold acc(sl.AbsSlice_Bytes(ip, 0, len(ip)), def.ReadL15)
-			// @   package acc(sl.AbsSlice_Bytes(ip, 0, len(ip)), def.ReadL15) --* acc(hostAddr.Mem(), def.ReadL15) {
-			// @     unfold acc(sl.AbsSlice_Bytes(ip, 0, len(ip)), def.ReadL15)
-			// @     fold acc(hostAddr.Mem(), def.ReadL15)
-=======
 // @ requires  wildcard ==> acc(hostAddr.Mem(), _)
 // @ requires  !wildcard ==> acc(hostAddr.Mem(), def.ReadL19)
 // @ ensures   !wildcard ==> acc(hostAddr.Mem(), def.ReadL20)
@@ -770,54 +746,25 @@
 			// @   package acc(sl.AbsSlice_Bytes(ip, 0, len(ip)), def.ReadL20) --* acc(hostAddr.Mem(), def.ReadL20) {
 			// @     unfold acc(sl.AbsSlice_Bytes(ip, 0, len(ip)), def.ReadL20)
 			// @     fold acc(hostAddr.Mem(), def.ReadL20)
->>>>>>> 5adeeafc
 			// @   }
 			// @ }
 			return T4Ip, ip, nil
 		}
-<<<<<<< HEAD
-=======
 		// @ assert !wildcard && isIP(hostAddr) ==> (unfolding acc(hostAddr.Mem(), def.ReadL20) in (isIPv6(hostAddr) && isConvertibleToIPv4(hostAddr) ==> forall i int :: { &b[i] } 0 <= i && i < len(b) ==> &b[i] == &hostAddr.(*net.IPAddr).IP[12+i]))
->>>>>>> 5adeeafc
 		verScionTmp := a.IP
 		// @ ghost if wildcard {
 		// @   fold acc(sl.AbsSlice_Bytes(verScionTmp, 0, len(verScionTmp)), _)
 		// @ } else {
-<<<<<<< HEAD
-		// @   fold acc(sl.AbsSlice_Bytes(verScionTmp, 0, len(verScionTmp)), def.ReadL15)
-		// @   package acc(sl.AbsSlice_Bytes(verScionTmp, 0, len(verScionTmp)), def.ReadL15) --* acc(hostAddr.Mem(), def.ReadL15) {
-		// @     unfold acc(sl.AbsSlice_Bytes(verScionTmp, 0, len(verScionTmp)), def.ReadL15)
-		// @     fold acc(hostAddr.Mem(), def.ReadL15)
-=======
 		// @   fold acc(sl.AbsSlice_Bytes(verScionTmp, 0, len(verScionTmp)), def.ReadL20)
 		// @   package acc(sl.AbsSlice_Bytes(verScionTmp, 0, len(verScionTmp)), def.ReadL20) --* acc(hostAddr.Mem(), def.ReadL20) {
 		// @     unfold acc(sl.AbsSlice_Bytes(verScionTmp, 0, len(verScionTmp)), def.ReadL20)
 		// @     fold acc(hostAddr.Mem(), def.ReadL20)
->>>>>>> 5adeeafc
 		// @   }
 		// @ }
 		return T16Ip, verScionTmp, nil
 	case addr.HostSVC:
-<<<<<<< HEAD
-		// @ ghost if wildcard {
-		// @   unfold acc(hostAddr.Mem(), _)
-		// @ } else {
-		// @ 	 unfold acc(hostAddr.Mem(), def.ReadL15)
-		// @ }
-		verScionTmp := a.PackWithPad(2)
-		// @ ghost if wildcard {
-		// @   fold acc(sl.AbsSlice_Bytes(verScionTmp, 0, len(verScionTmp)), _)
-		// @ } else {
-		// @   fold acc(sl.AbsSlice_Bytes(verScionTmp, 0, len(verScionTmp)), def.ReadL15)
-		// @   package acc(sl.AbsSlice_Bytes(verScionTmp, 0, len(verScionTmp)), def.ReadL15) --* acc(hostAddr.Mem(), def.ReadL15) {
-		// @     unfold acc(sl.AbsSlice_Bytes(verScionTmp, 0, len(verScionTmp)), def.ReadL15)
-		// @     fold acc(hostAddr.Mem(), def.ReadL15)
-		// @   }
-		// @ }
-=======
 		verScionTmp := a.PackWithPad(2)
 		// @ fold sl.AbsSlice_Bytes(verScionTmp, 0, len(verScionTmp))
->>>>>>> 5adeeafc
 		return T4Svc, verScionTmp, nil
 	}
 	return 0, nil, serrors.New("unsupported address", "addr", hostAddr)
