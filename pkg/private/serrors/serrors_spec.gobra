--- conflicted
+++ resolved
@@ -35,142 +35,6 @@
 	"github.com/scionproto/scion/verification/utils/definitions"
 )
 
-<<<<<<< HEAD
-
-type stack []uintptr
-
-type errOrMsg struct {
-	str string
-	err error
-}
-
-errOrMsg implements error
-
-pred (e errOrMsg) ErrorMem() {
-	e.err != nil ==> e.err.ErrorMem()
-}
-
-preserves m.ErrorMem()
-decreases _ // Gobra cannot prove termination of this function yet
-func (m errOrMsg) Error() string {
-	if m.err != nil {
-		unfold m.ErrorMem()
-		res := m.err.Error()
-		fold   m.ErrorMem()
-		return res
-	}
-	return m.str
-}
-
-ghost
-trusted // marked as trusted, otherwise Gobra complains about termination despite the termination measure
-requires  acc(e.ErrorMem(), _)
-decreases _ // Gobra cannot prove termination of this function yet
-pure
-func (e errOrMsg) IsDuplicableMem() (res bool) {
-	return unfolding acc(e.ErrorMem(), _) in e.err == nil || e.err.IsDuplicableMem()
-}
-
-ghost
-trusted // marked as trusted, otherwise Gobra complains about termination despite the termination measure
-preserves e.ErrorMem()
-ensures   e.IsDuplicableMem() ==> e.ErrorMem() 
-decreases _ // Gobra cannot prove termination of this function yet
-func (e errOrMsg) Duplicate() {
-	if e.IsDuplicableMem() {
-		unfold e.ErrorMem()
-		if e.err != nil {
-			e.err.Duplicate()
-		}
-		fold e.ErrorMem()
-		assert unfolding e.ErrorMem() in true
-		fold e.ErrorMem()
-	}
-}
-
-type basicError struct {
-	msg    errOrMsg
-	fields map[string]interface{}
-	cause  error
-	stack  *stack
-}
-
-basicError implements error
-
-pred (e basicError) ErrorMem() {
-	e.msg.ErrorMem() &&
-	(e.fields != nil ==> acc(e.fields, _)) &&
-	(e.cause  != nil ==> e.cause.ErrorMem()) &&
-	(e.stack  != nil ==> (acc(e.stack, _) && acc(*(e.stack), _)))
-}
-
-ghost
-requires acc(e.ErrorMem(), _)
-decreases _ // Gobra cannot prove termination of this function yet
-pure
-func (e basicError) IsDuplicableMem() (res bool)
-
-ghost
-preserves e.ErrorMem()
-ensures   e.IsDuplicableMem() ==> e.ErrorMem() 
-decreases _ // Gobra cannot prove termination of this function yet
-func (e basicError) Duplicate()
-
-trusted
-preserves e.ErrorMem()
-decreases _
-func (e basicError) Error() string {
-	var buf bytes.Buffer
-	buf.WriteString(e.msg.Error())
-	if len(e.fields) != 0 {
-		fmt.Fprint(&buf, " ")
-		encodeContext(&buf, e.ctxPairs())
-	}
-	if e.cause != nil {
-		fmt.Fprintf(&buf, ": %s", e.cause)
-	}
-	return buf.String()
-}
-
-requires isComparable(err)
-decreases
-func (e basicError) Is(err error) bool {
-	switch other := err.(type) {
-	case basicError:
-		return e.msg == other.msg
-	default:
-		if e.msg.err != nil {
-			return e.msg.err == err
-		}
-		return false
-	}
-}
-
-requires  _as != nil
-decreases
-func (e basicError) As(_as interface{}) bool {
-	if e.msg.err != nil {
-		return errors.As(e.msg.err, _as)
-	}
-	return false
-}
-
-preserves acc(e.ErrorMem(), 1/16)
-ensures   acc(res)
-trusted
-func (e basicError) ctxPairs() (res []ctxPair) {
-	fields := make([]ctxPair, 0, len(e.fields))
-	for k, v := range e.fields {
-		fields = append(fields, ctxPair{Key: k, Value: v})
-	}
-	sort.Slice(fields, func(i, j int) bool {
-		return fields[i].Key < fields[j].Key
-	})
-	return fields
-}
-
-=======
->>>>>>> 23c60612
 // WithCtx returns an error that is the same as the given error but contains the
 // additional context. The additional context is printed in the Error method.
 // The returned error implements Is and Is(err) returns true.
@@ -226,50 +90,8 @@
 // Elements of errCtx are limited to "primitive types" at the moment.
 // This is a safe but strict under-approximation of what can be done
 // with this method.
-<<<<<<< HEAD
-trusted
-=======
->>>>>>> 23c60612
 preserves forall i int :: { &errCtx[i] } 0 <= i && i < len(errCtx) ==> acc(&errCtx[i], definitions.ReadL15)
 ensures   res != nil && res.ErrorMem()
 ensures   res.IsDuplicableMem()
 decreases
-<<<<<<< HEAD
-func New(msg string, errCtx ...interface{}) (res error) {
-	if len(errCtx) == 0 {
-		return &basicError{
-			msg:   errOrMsg{str: msg},
-			stack: callers(),
-		}
-	}
-	return &basicError{
-		msg:    errOrMsg{str: msg},
-		fields: errCtxToFields(errCtx),
-		stack:  callers(),
-	}
-}
-
-
-trusted
-preserves acc(errCtx, definitions.ReadL15)
-ensures   len(errCtx) == 0 ==> res == nil
-ensures   len(errCtx) > 0  ==> acc(res)
-decreases
-func errCtxToFields(errCtx []interface{}) (res map[string]interface{}) {
-	if len(errCtx) == 0 {
-		return nil
-	}
-	fields := make(map[string]interface{}, len(errCtx)/2)
-	for i := 0; i < len(errCtx)-1; i += 2 {
-		fields[fmt.Sprint(errCtx[i])] = errCtx[i+1]
-	}
-	return fields
-}
-
-type ctxPair struct {
-	Key   string
-	Value interface{}
-}
-=======
-func New(msg string, errCtx ...interface{}) (res error)
->>>>>>> 23c60612
+func New(msg string, errCtx ...interface{}) (res error)