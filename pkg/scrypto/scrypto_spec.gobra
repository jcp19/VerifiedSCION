// Copyright 2022 ETH Zurich
//
// Licensed under the Apache License, Version 2.0 (the "License");
// you may not use this file except in compliance with the License.
// You may obtain a copy of the License at
//
//   http://www.apache.org/licenses/LICENSE-2.0
//
// Unless required by applicable law or agreed to in writing, software
// distributed under the License is distributed on an "AS IS" BASIS,
// WITHOUT WARRANTIES OR CONDITIONS OF ANY KIND, either express or implied.
// See the License for the specific language governing permissions and
// limitations under the License.

// The methods specified in this file cannot be verified right not, as they rely on third-party
// libraries for which we do not provide support (i.e., "github.com/dchest/cmac").

// +gobra

package scrypto

import "hash"
import "github.com/scionproto/scion/verification/utils/slices"

<<<<<<< HEAD
preserves slices.AbsSlice_Bytes(key, 0, len(key))
ensures   e == nil ==> (h != nil && h.Mem())
=======
// The error returned by initMac is produced deterministically depending on the key.
// If an initial call to initmac succeeds with a key, then any subsequent
// calls to it will also succeed. This behaviour is abstracted using this
// ghost function.
ghost
requires  acc(slices.AbsSlice_Bytes(key, 0, len(key)), _)
decreases _
pure func ValidKeyForHash(key []byte) bool

preserves acc(slices.AbsSlice_Bytes(key, 0, len(key)), _)
ensures   old(ValidKeyForHash(key)) ==> e == nil
ensures   e == nil ==> (h != nil && h.Mem() && ValidKeyForHash(key))
>>>>>>> c692a408
ensures   e != nil ==> e.ErrorMem()
decreases _
func InitMac(key []byte) (h hash.Hash, e error)<|MERGE_RESOLUTION|>--- conflicted
+++ resolved
@@ -22,10 +22,6 @@
 import "hash"
 import "github.com/scionproto/scion/verification/utils/slices"
 
-<<<<<<< HEAD
-preserves slices.AbsSlice_Bytes(key, 0, len(key))
-ensures   e == nil ==> (h != nil && h.Mem())
-=======
 // The error returned by initMac is produced deterministically depending on the key.
 // If an initial call to initmac succeeds with a key, then any subsequent
 // calls to it will also succeed. This behaviour is abstracted using this
@@ -38,7 +34,6 @@
 preserves acc(slices.AbsSlice_Bytes(key, 0, len(key)), _)
 ensures   old(ValidKeyForHash(key)) ==> e == nil
 ensures   e == nil ==> (h != nil && h.Mem() && ValidKeyForHash(key))
->>>>>>> c692a408
 ensures   e != nil ==> e.ErrorMem()
 decreases _
 func InitMac(key []byte) (h hash.Hash, e error)