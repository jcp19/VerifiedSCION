--- conflicted
+++ resolved
@@ -230,12 +230,8 @@
 	return nil
 }
 
-<<<<<<< HEAD
-//@ pure
-//@ decreases
-=======
-// @ decreases
->>>>>>> 921c54a5
+// @ pure
+// @ decreases
 func (ia IA) IsZero() bool {
 	return ia == 0
 }
