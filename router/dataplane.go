// Copyright 2020 Anapaya Systems
//
// Licensed under the Apache License, Version 2.0 (the "License");
// you may not use this file except in compliance with the License.
// You may obtain a copy of the License at
//
//   http://www.apache.org/licenses/LICENSE-2.0
//
// Unless required by applicable law or agreed to in writing, software
// distributed under the License is distributed on an "AS IS" BASIS,
// WITHOUT WARRANTIES OR CONDITIONS OF ANY KIND, either express or implied.
// See the License for the specific language governing permissions and
// limitations under the License.

// +gobra

// (VerifiedSCION) Uncommenting the following causes severe slowdowns, but it verifies
// initEnsures alreadySet                    != nil && alreadySet.ErrorMem()
// initEnsures cannotRoute                   != nil && cannotRoute.ErrorMem()
// initEnsures emptyValue                    != nil && emptyValue.ErrorMem()
// initEnsures malformedPath                 != nil && malformedPath.ErrorMem()
// initEnsures modifyExisting                != nil && modifyExisting.ErrorMem()
// initEnsures noSVCBackend                  != nil && noSVCBackend.ErrorMem()
// initEnsures unsupportedPathType           != nil && unsupportedPathType.ErrorMem()
// initEnsures unsupportedPathTypeNextHeader != nil && unsupportedPathTypeNextHeader.ErrorMem()
// initEnsures noBFDSessionFound             != nil && noBFDSessionFound.ErrorMem()
// initEnsures noBFDSessionConfigured        != nil && noBFDSessionConfigured.ErrorMem()
// initEnsures errBFDDisabled                != nil && errBFDDisabled.ErrorMem()
package router

import (
	"bytes"
	"context"
	"crypto/rand"
	"crypto/subtle"
	"errors"
	"fmt"
	"hash"
	"math/big"
	"net"
	"strconv"
	"sync"
	"syscall"
	"time"

	"github.com/google/gopacket"
	"github.com/google/gopacket/layers"
	"github.com/prometheus/client_golang/prometheus"

	"github.com/scionproto/scion/pkg/addr"
	libepic "github.com/scionproto/scion/pkg/experimental/epic"
	"github.com/scionproto/scion/pkg/log"
	"github.com/scionproto/scion/pkg/private/serrors"
	"github.com/scionproto/scion/pkg/private/util"
	"github.com/scionproto/scion/pkg/scrypto"

	"github.com/scionproto/scion/pkg/slayers"
	"github.com/scionproto/scion/pkg/slayers/path"
	"github.com/scionproto/scion/pkg/slayers/path/empty"
	"github.com/scionproto/scion/pkg/slayers/path/epic"
	"github.com/scionproto/scion/pkg/slayers/path/onehop"
	"github.com/scionproto/scion/pkg/slayers/path/scion"
	"github.com/scionproto/scion/private/topology"
	"github.com/scionproto/scion/private/underlay/conn"
	underlayconn "github.com/scionproto/scion/private/underlay/conn"
	"github.com/scionproto/scion/router/bfd"
	"github.com/scionproto/scion/router/control"
	// @ def "github.com/scionproto/scion/verification/utils/definitions"
	// @ "github.com/scionproto/scion/verification/utils/slices"
	// @ sl "github.com/scionproto/scion/verification/utils/slices"
	// @ "github.com/scionproto/scion/verification/utils/seqs"
)

const (
	// Number of packets to read in a single ReadBatch call.
	inputBatchCnt = 64

	// TODO(karampok). Investigate whether that value should be higher.  In
	// theory, PayloadLen in SCION header is 16 bits long, supporting a maximum
	// payload size of 64KB. At the moment we are limited by Ethernet size
	// usually ~1500B, but 9000B to support jumbo frames.
	bufSize = 9000

	// hopFieldDefaultExpTime is the default validity of the hop field
	// and 63 is equivalent to 6h.
	hopFieldDefaultExpTime = 63
)

// (VerifiedSCION) acc(Mem(), _) is enough to call every method, given that
// the concrete implementations of this type use internal sync mechanisms to
// obtain write access to the underlying data.
type bfdSession interface {
	// @ pred Mem()

	// (VerifiedSCION) ctx is used to obtain a logger from ctx by
	// calling the method Value. ReadL20 permissions are enough for that.
	// @ requires acc(ctx.Mem(), def.ReadL20)
	// @ requires acc(Mem(), _)
	// @ ensures  err != nil ==> err.ErrorMem()
	Run(ctx context.Context) (err error)
	// @ requires acc(Mem(), _)
	// @ requires msg.Mem(ub)
	ReceiveMessage(msg *layers.BFD /*@ , ghost ub []byte @*/)
	// @ requires acc(Mem(), _)
	IsUp() bool
}

// BatchConn is a connection that supports batch reads and writes.
// (VerifiedSCION) the spec of this interface exactly matches that of the same methods
// in private/underlay/conn/Conn
type BatchConn interface {
	// @ pred Mem()

	// @ preserves Mem()
	// @ preserves forall i int :: 0 <= i && i < len(msgs) ==> msgs[i].Mem(1)
	// @ ensures   err == nil ==> 0 <= n && n <= len(msgs)
	// @ ensures   err != nil ==> err.ErrorMem()
	ReadBatch(msgs underlayconn.Messages) (n int, err error)
	// @ requires  acc(addr.Mem(), _)
	// @ preserves Mem()
	// @ preserves acc(slices.AbsSlice_Bytes(b, 0, len(b)), def.ReadL10)
	// @ ensures   err == nil ==> 0 <= n && n <= len(b)
	// @ ensures   err != nil ==> err.ErrorMem()
	WriteTo(b []byte, addr *net.UDPAddr) (n int, err error)
	// @ preserves Mem()
	// @ preserves forall i int :: 0 <= i && i < len(msgs) ==> acc(msgs[i].Mem(1), def.ReadL10)
	// @ ensures   err == nil ==> 0 <= n && n <= len(msgs)
	// @ ensures   err != nil ==> err.ErrorMem()
	WriteBatch(msgs underlayconn.Messages, flags int) (n int, err error)
	// @ requires Mem()
	// @ ensures  err != nil ==> err.ErrorMem()
	// @ decreases
	Close() (err error)
}

// DataPlane contains a SCION Border Router's forwarding logic. It reads packets
// from multiple sockets, performs routing, and sends them to their destinations
// (after updating the path, if that is needed).
//
// XXX(lukedirtwalker): this is still in development and not feature complete.
// Currently, only the following features are supported:
//   - initializing connections; MUST be done prior to calling Run
type DataPlane struct {
	external          map[uint16]BatchConn
	linkTypes         map[uint16]topology.LinkType
	neighborIAs       map[uint16]addr.IA
	internal          BatchConn
	internalIP        net.IP
	internalNextHops  map[uint16]*net.UDPAddr
	svc               *services
	macFactory        func() hash.Hash
	bfdSessions       map[uint16]bfdSession
	localIA           addr.IA
	mtx               sync.Mutex
	running           bool
	Metrics           *Metrics
	forwardingMetrics map[uint16]forwardingMetrics
}

var (
	alreadySet                    = serrors.New("already set")
	invalidSrcIA                  = serrors.New("invalid source ISD-AS")
	invalidDstIA                  = serrors.New("invalid destination ISD-AS")
	invalidSrcAddrForTransit      = serrors.New("invalid source address for transit pkt")
	cannotRoute                   = serrors.New("cannot route, dropping pkt")
	emptyValue                    = serrors.New("empty value")
	malformedPath                 = serrors.New("malformed path content")
	modifyExisting                = serrors.New("modifying a running dataplane is not allowed")
	noSVCBackend                  = serrors.New("cannot find internal IP for the SVC")
	unsupportedPathType           = serrors.New("unsupported path type")
	unsupportedPathTypeNextHeader = serrors.New("unsupported combination")
	noBFDSessionFound             = serrors.New("no BFD sessions was found")
	noBFDSessionConfigured        = serrors.New("no BFD sessions have been configured")
	errBFDDisabled                = serrors.New("BFD is disabled")
)

type scmpError struct {
	TypeCode slayers.SCMPTypeCode
	Cause    error
}

// @ preserves e.ErrorMem()
// (VerifiedSCION): Gobra can't prove termination here because we call Error
// to the result of New and right now it is not able to prove that this will
// not be a new scmpError. We assume it.
// @ decreases _
func (e scmpError) Error() string {
	// @ unfold e.ErrorMem()
	// @ defer fold e.ErrorMem()
	return serrors.New("scmp", "typecode", e.TypeCode, "cause", e.Cause).Error()
}

// SetIA sets the local IA for the dataplane.
// @ requires  d.Mem(false, key, 0)
// @ requires  !ia.IsZero()
// @ preserves d.mtx.LockP()
// @ preserves d.mtx.LockInv() == MutexInvariant!<d!>;
// @ ensures   d.Mem(false, key, ia)
// @ ensures   e == nil
func (d *DataPlane) SetIA(ia addr.IA /*@ , ghost key *[]byte @*/) (e error) {
	d.mtx.Lock()
	defer d.mtx.Unlock()
	// @ unfold d.Mem(false, key, 0)
	if d.running {
		// @ def.Unreachable()
		return modifyExisting
	}
	if ia.IsZero() {
		// @ def.Unreachable()
		return emptyValue
	}
	if !d.localIA.IsZero() {
		// @ def.Unreachable()
		return alreadySet
	}
	// @ unfold MutexInvariant!<d!>()
	d.localIA = ia
	// @ fold MutexInvariant!<d!>()
	// @ fold d.Mem(false, key, ia)
	return nil
}

// SetKey sets the key used for MAC verification. The key provided here should
// already be derived as in scrypto.HFMacFactory.
// @ requires  d.Mem(false, nil, ia)
// @ requires  len(key) > 0
// @ requires  slices.AbsSlice_Bytes(key, 0, len(key))
// @ preserves d.mtx.LockP()
// @ preserves d.mtx.LockInv() == MutexInvariant!<d!>;
// @ ensures   res == nil ==> d.Mem(false, keyAddr, ia)
func (d *DataPlane) SetKey(key []byte /*@ , ghost ia addr.IA @*/) (res error /*@ , ghost keyAddr *[]byte @*/) {
	// @ share key
	d.mtx.Lock()
	defer d.mtx.Unlock()
	// @ unfold d.Mem(false, nil, ia)
	if d.running {
		// @ def.Unreachable()
		return modifyExisting /*@ , nil @*/
	}
	if len(key) == 0 {
		// @ def.Unreachable()
		return emptyValue /*@ , nil @*/
	}
	if d.macFactory != nil {
		// @ def.Unreachable()
		return alreadySet /*@ , nil @*/
	}
	// First check for MAC creation errors.
	if _, err := scrypto.InitMac(key); err != nil {
		return err /*@ , nil @*/
	}
	verScionTemp :=
		// @ requires acc(&key, _) && acc(slices.AbsSlice_Bytes(key, 0, len(key)), _)
		// @ requires scrypto.ValidKeyForHash(key)
		// @ ensures  h.Mem()
		// @ decreases
		func /*@ f @*/ () (h hash.Hash) {
			mac, _ := scrypto.InitMac(key)
			return mac
		}
	// @ ghost keyAddr := &key
	// @ proof verScionTemp implements MacFactorySpec{keyAddr} {
	// @   return verScionTemp() as f
	// @ }
	// @ unfold MutexInvariant!<d!>()
	d.macFactory = verScionTemp
	// @ fold MutexInvariant!<d!>()
	// @ fold d.Mem(false, keyAddr, ia)
	return nil /*@ , &key @*/
}

// AddInternalInterface sets the interface the data-plane will use to
// send/receive traffic in the local AS. This can only be called once; future
// calls will return an error. This can only be called on a not yet running
// dataplane.
// @ requires  conn != nil && conn.Mem()
// @ requires  ip.Mem()
// @ preserves d.Mem(false, key, ia)
// @ preserves d.mtx.LockP()
// @ preserves d.mtx.LockInv() == MutexInvariant!<d!>;
func (d *DataPlane) AddInternalInterface(conn BatchConn, ip net.IP /*@ , ghost key *[]byte, ghost ia addr.IA @*/) error {
	d.mtx.Lock()
	defer d.mtx.Unlock()
	// @ unfold d.Mem(false, key, ia)
	// @ defer fold d.Mem(false, key, ia)
	if d.running {
		// @ def.Unreachable()
		return modifyExisting
	}
	if conn == nil {
		// @ def.Unreachable()
		return emptyValue
	}
	if d.internal != nil {
		return alreadySet
	}
	// @ unfold MutexInvariant!<d!>()
	d.internal = conn
	d.internalIP = ip
	// @ fold MutexInvariant!<d!>()
	return nil
}

// AddExternalInterface adds the inter AS connection for the given interface ID.
// If a connection for the given ID is already set this method will return an
// error. This can only be called on a not yet running dataplane.
// @ requires  conn != nil && conn.Mem()
// @ requires  d.Mem(false, key, ia)
// @ requires  !d.AlreadyRegisteredExternalInterface(ifID, key, ia)
// @ preserves d.mtx.LockP()
// @ preserves d.mtx.LockInv() == MutexInvariant!<d!>;
// @ ensures   d.Mem(false, key, ia)
//
//	ensures   d.AlreadyRegisteredExternalInterface(ifID, key, ia)
func (d *DataPlane) AddExternalInterface(ifID uint16, conn BatchConn /*@ , ghost key *[]byte, ghost ia addr.IA @*/) error {
	d.mtx.Lock()
	defer d.mtx.Unlock()
	// @ unfold d.Mem(false, key, ia)
	if d.running {
		// @ def.Unreachable()
		return modifyExisting
	}
	if conn == nil {
		// @ def.Unreachable()
		return emptyValue
	}
	// @ ghost if d.external != nil { unfold AccBatchConn(d.external) }
	if _, existsB := d.external[ifID]; existsB {
		// @ def.Unreachable()
		return serrors.WithCtx(alreadySet, "ifID", ifID)
	}
	// @ unfold MutexInvariant!<d!>()
	if d.external == nil {
		d.external = make(map[uint16]BatchConn)
	}
	d.external[ifID] = conn
	// @ fold AccBatchConn(d.external)
	// @ fold d.Mem(false, key, ia)
	// @ fold MutexInvariant!<d!>()
	return nil
}

// AddNeighborIA adds the neighboring IA for a given interface ID. If an IA for
// the given ID is already set, this method will return an error. This can only
// be called on a yet running dataplane.
// @ requires  acc(&d.running,     1/2) && !d.running
// @ requires  acc(&d.neighborIAs, 1/2)
// @ requires  d.neighborIAs != nil ==> acc(d.neighborIAs, 1/2)
// @ requires  !remote.IsZero()
// @ requires  !(ifID in domain(d.neighborIAs))
// @ preserves d.mtx.LockP()
// @ preserves d.mtx.LockInv() == MutexInvariant!<d!>;
// @ ensures   acc(&d.running,    1/2) && !d.running
// @ ensures   acc(&d.neighborIAs,1/2) && acc(d.neighborIAs, 1/2)
// @ ensures   domain(d.neighborIAs) == old(domain(d.neighborIAs)) union set[uint16]{ifID}
func (d *DataPlane) AddNeighborIA(ifID uint16, remote addr.IA) error {
	d.mtx.Lock()
	defer d.mtx.Unlock()
	// @ unfold MutexInvariant!<d!>()
	// @ defer fold MutexInvariant!<d!>()
	if d.running {
		return modifyExisting
	}
	if remote.IsZero() {
		return emptyValue
	}
	if _, existsB := d.neighborIAs[ifID]; existsB {
		return serrors.WithCtx(alreadySet, "ifID", ifID)
	}
	if d.neighborIAs == nil {
		d.neighborIAs = make(map[uint16]addr.IA)
	}
	d.neighborIAs[ifID] = remote
	return nil
}

// AddLinkType adds the link type for a given interface ID. If a link type for
// the given ID is already set, this method will return an error. This can only
// be called on a not yet running dataplane.
// @ requires  acc(&d.running,   1/2) && !d.running
// @ requires  acc(&d.linkTypes, 1/2)
// @ requires  d.linkTypes != nil ==> acc(d.linkTypes, 1/2)
// @ requires  !(ifID in domain(d.linkTypes))
// (VerifiedSCION) unlike all other setter methods, this does not lock
// d.mtx. Did the devs forget about it?
// @ preserves MutexInvariant!<d!>()
// @ ensures   acc(&d.running,   1/2) && !d.running
// @ ensures   acc(&d.linkTypes, 1/2) && acc(d.linkTypes, 1/2)
// @ ensures   domain(d.linkTypes) == old(domain(d.linkTypes)) union set[uint16]{ifID}
func (d *DataPlane) AddLinkType(ifID uint16, linkTo topology.LinkType) error {
	if _, existsB := d.linkTypes[ifID]; existsB {
		return serrors.WithCtx(alreadySet, "ifID", ifID)
	}
	// @ unfold MutexInvariant!<d!>()
	// @ defer fold MutexInvariant!<d!>()
	if d.linkTypes == nil {
		d.linkTypes = make(map[uint16]topology.LinkType)
	}
	d.linkTypes[ifID] = linkTo
	return nil
}

// AddExternalInterfaceBFD adds the inter AS connection BFD session.
// @ trusted
// @ requires false
func (d *DataPlane) AddExternalInterfaceBFD(ifID uint16, conn BatchConn,
	src, dst control.LinkEnd, cfg control.BFD) error {

	d.mtx.Lock()
	defer d.mtx.Unlock()
	if d.running {
		return modifyExisting
	}
	if conn == nil {
		return emptyValue
	}
	var m bfd.Metrics
	if d.Metrics != nil {
		labels := prometheus.Labels{
			"interface":       fmt.Sprint(ifID),
			"isd_as":          d.localIA.String(),
			"neighbor_isd_as": dst.IA.String(),
		}
		m = bfd.Metrics{
			Up:              d.Metrics.InterfaceUp.With(labels),
			StateChanges:    d.Metrics.BFDInterfaceStateChanges.With(labels),
			PacketsSent:     d.Metrics.BFDPacketsSent.With(labels),
			PacketsReceived: d.Metrics.BFDPacketsReceived.With(labels),
		}
	}
	s := newBFDSend(conn, src.IA, dst.IA, src.Addr, dst.Addr, ifID, d.macFactory())
	return d.addBFDController(ifID, s, cfg, m)
}

// getInterfaceState checks if there is a bfd session for the input interfaceID and
// returns InterfaceUp if the relevant bfdsession state is up, or if there is no BFD
// session. Otherwise, it returns InterfaceDown.
// @ preserves acc(MutexInvariant!<d!>(), def.ReadL5)
func (d *DataPlane) getInterfaceState(interfaceID uint16) control.InterfaceState {
	// @ unfold acc(MutexInvariant!<d!>(), def.ReadL5)
	// @ defer fold acc(MutexInvariant!<d!>(), def.ReadL5)
	bfdSessions := d.bfdSessions
	// @ ghost if bfdSessions != nil {
	// @		unfold acc(AccBfdSession(d.bfdSessions), def.ReadL20)
	// @		defer fold acc(AccBfdSession(d.bfdSessions), def.ReadL20)
	// @ }
	// (VerifiedSCION) had to rewrite this, as Gobra does not correctly
	// implement short-circuiting.
	if bfdSession, ok := bfdSessions[interfaceID]; ok {
		// @ assert interfaceID in domain(d.bfdSessions)
		// @ assert bfdSession in range(d.bfdSessions)
		// @ assert bfdSession != nil
		if !bfdSession.IsUp() {
			return control.InterfaceDown
		}
	}
	return control.InterfaceUp
}

// (VerifiedSCION) marked as trusted because we currently do not support bfd.Session
// @ trusted
// @ requires  acc(metrics.PacketsSent.Mem(), _) && acc(metrics.PacketsReceived.Mem(), _)
// @ requires  acc(metrics.Up.Mem(), _) && acc(metrics.StateChanges.Mem(), _)
// @ preserves MutexInvariant!<d!>()
// @ requires  s.Mem()
// @ decreases
func (d *DataPlane) addBFDController(ifID uint16, s *bfdSend, cfg control.BFD,
	metrics bfd.Metrics) error {

	if cfg.Disable {
		return errBFDDisabled
	}
	if d.bfdSessions == nil {
		d.bfdSessions = make(map[uint16]bfdSession)
	}

	// Generate random discriminator. It can't be zero.
	discInt, err := rand.Int(rand.Reader, big.NewInt(0xfffffffe))
	if err != nil {
		return err
	}
	disc := layers.BFDDiscriminator(uint32(discInt.Uint64()) + 1)
	d.bfdSessions[ifID] = &bfd.Session{
		Sender:                s,
		DetectMult:            layers.BFDDetectMultiplier(cfg.DetectMult),
		DesiredMinTxInterval:  cfg.DesiredMinTxInterval,
		RequiredMinRxInterval: cfg.RequiredMinRxInterval,
		LocalDiscriminator:    disc,
		ReceiveQueueSize:      10,
		Metrics:               metrics,
	}
	return nil
}

// AddSvc adds the address for the given service. This can be called multiple
// times for the same service, with the address added to the list of addresses
// that provide the service.
// @ requires  a != nil && acc(a.Mem(), def.ReadL10)
// @ preserves acc(&d.svc, 1/2)
// @ preserves d.mtx.LockP()
// @ preserves d.mtx.LockInv() == MutexInvariant!<d!>;
func (d *DataPlane) AddSvc(svc addr.HostSVC, a *net.UDPAddr) error {
	d.mtx.Lock()
	defer d.mtx.Unlock()
	if a == nil {
		return emptyValue
	}
	// @ preserves MutexInvariant!<d!>()
	// @ preserves acc(&d.svc, 1/2)
	// @ ensures   d.svc != nil && acc(d.svc.Mem(), _)
	// @ decreases
	// @ outline(
	// @ unfold MutexInvariant!<d!>()
	if d.svc == nil {
		d.svc = newServices()
	}
	// @ fold MutexInvariant!<d!>()
	// @ )
	// @ unfold acc(MutexInvariant!<d!>(), def.ReadL15)
	// @ assert acc(d.svc.Mem(), _)
	d.svc.AddSvc(svc, a)
	if d.Metrics != nil {
		labels := serviceMetricLabels(d.localIA, svc)
		// @ requires acc(&d.Metrics, def.ReadL20)
		// @ requires acc(d.Metrics.Mem(), _)
		// @ requires acc(labels, _)
		// @ ensures  acc(&d.Metrics, def.ReadL20)
		// @ decreases
		// @ outline (
		// @ unfold acc(d.Metrics.Mem(), _)
		// @ assume float64(0) < float64(1) // Gobra still does not fully support floats
		// @ assert d.Metrics.ServiceInstanceChanges != nil
		// @ assert d.Metrics.ServiceInstanceCount   != nil
		d.Metrics.ServiceInstanceChanges.With(labels).Add(float64(1))
		d.Metrics.ServiceInstanceCount.With(labels).Add(float64(1))
		// @ )
	}
	// @ fold acc(MutexInvariant!<d!>(), def.ReadL15)
	return nil
}

// DelSvc deletes the address for the given service.
// @ requires  a != nil && acc(a.Mem(), def.ReadL10)
// @ preserves d.mtx.LockP()
// @ preserves d.mtx.LockInv() == MutexInvariant!<d!>;
func (d *DataPlane) DelSvc(svc addr.HostSVC, a *net.UDPAddr) error {
	d.mtx.Lock()
	defer d.mtx.Unlock()
	if a == nil {
		return emptyValue
	}
	// @ unfold acc(MutexInvariant!<d!>(), def.ReadL15)
	// @ ghost defer fold acc(MutexInvariant!<d!>(), def.ReadL15)
	if d.svc == nil {
		return nil
	}
	d.svc.DelSvc(svc, a)
	if d.Metrics != nil {
		labels := serviceMetricLabels(d.localIA, svc)
		// @ unfold acc(d.Metrics.Mem(), _)
		// @ assume float64(0) < float64(1) // Gobra still does not fully support floats
		d.Metrics.ServiceInstanceChanges.With(labels).Add(float64(1))
		d.Metrics.ServiceInstanceCount.With(labels).Add(float64(-1))
	}
	return nil
}

// AddNextHop sets the next hop address for the given interface ID. If the
// interface ID already has an address associated this operation fails. This can
// only be called on a not yet running dataplane.
// @ requires  acc(&d.running,          1/2) && !d.running
// @ requires  acc(&d.internalNextHops, 1/2)
// @ requires  d.internalNextHops != nil ==> acc(d.internalNextHops, 1/2)
// @ requires  !(ifID in domain(d.internalNextHops))
// @ requires  a != nil && acc(a.Mem(), _)
// @ preserves d.mtx.LockP()
// @ preserves d.mtx.LockInv() == MutexInvariant!<d!>;
// @ ensures   acc(&d.running,          1/2) && !d.running
// @ ensures   acc(&d.internalNextHops, 1/2) && acc(d.internalNextHops, 1/2)
func (d *DataPlane) AddNextHop(ifID uint16, a *net.UDPAddr) error {
	d.mtx.Lock()
	defer d.mtx.Unlock()
	// @ unfold MutexInvariant!<d!>()
	// @ defer fold MutexInvariant!<d!>()
	if d.running {
		return modifyExisting
	}
	if a == nil {
		return emptyValue
	}
	if _, existsB := d.internalNextHops[ifID]; existsB {
		return serrors.WithCtx(alreadySet, "ifID", ifID)
	}
	if d.internalNextHops == nil {
		d.internalNextHops = make(map[uint16]*net.UDPAddr)
		// @ fold AccAddr(d.internalNextHops)
	}
	// @ unfold AccAddr(d.internalNextHops)
	// @ defer fold AccAddr(d.internalNextHops)
	d.internalNextHops[ifID] = a
	return nil
}

// AddNextHopBFD adds the BFD session for the next hop address.
// If the remote ifID belongs to an existing address, the existing
// BFD session will be re-used.
// @ trusted
// @ requires false
func (d *DataPlane) AddNextHopBFD(ifID uint16, src, dst *net.UDPAddr, cfg control.BFD,
	sibling string) error {

	d.mtx.Lock()
	defer d.mtx.Unlock()
	if d.running {
		return modifyExisting
	}

	if dst == nil {
		return emptyValue
	}

	for k, v := range d.internalNextHops {
		if v.String() == dst.String() {
			if c, ok := d.bfdSessions[k]; ok {
				d.bfdSessions[ifID] = c
				return nil
			}
		}
	}
	var m bfd.Metrics
	if d.Metrics != nil {
		labels := prometheus.Labels{"isd_as": d.localIA.String(), "sibling": sibling}
		m = bfd.Metrics{
			Up:              d.Metrics.SiblingReachable.With(labels),
			StateChanges:    d.Metrics.SiblingBFDStateChanges.With(labels),
			PacketsSent:     d.Metrics.SiblingBFDPacketsSent.With(labels),
			PacketsReceived: d.Metrics.SiblingBFDPacketsReceived.With(labels),
		}
	}

	s := newBFDSend(d.internal, d.localIA, d.localIA, src, dst, 0, d.macFactory())
	return d.addBFDController(ifID, s, cfg, m)
}

// Run starts running the dataplane. Note that configuration is not possible
// after calling this method.
//
// @ trusted
//
// @ requires false
func (d *DataPlane) Run(ctx context.Context) error {
	// @ share d, ctx
	d.mtx.Lock()
	d.running = true

	// (VerifiedSCION) TODO: change the invariant to have the resources only
	//     when it is not runnning. That way, we can unfold the memory predicate
	//     right after setting running to true, which is required for the call to unlock
	//     to succeed. the rest of the permissions will be held in the closure footprint
	//     and on this method.
	d.initMetrics()

	read := func(ingressID uint16, rd BatchConn) {

		msgs := conn.NewReadMessages(inputBatchCnt)
		for _, msg := range msgs {
			msg.Buffers[0] = make([]byte, bufSize)
		}
		writeMsgs := make(underlayconn.Messages, 1)
		writeMsgs[0].Buffers = make([][]byte, 1)

		processor := newPacketProcessor(d, ingressID)
		var scmpErr /*@@@*/ scmpError
		for d.running {
			pkts, err := rd.ReadBatch(msgs)
			if err != nil {
				log.Debug("Failed to read batch", "err", err)
				// error metric
				continue
			}
			if pkts == 0 {
				continue
			}
			for _, p := range msgs[:pkts] {
				// input metric
				inputCounters := d.forwardingMetrics[ingressID]
				inputCounters.InputPacketsTotal.Inc()
				inputCounters.InputBytesTotal.Add(float64(p.N))

				srcAddr := p.Addr.(*net.UDPAddr)
				result, err := processor.processPkt(p.Buffers[0][:p.N], srcAddr)

				switch {
				case err == nil:
				case errors.As(err, &scmpErr):
					if !scmpErr.TypeCode.InfoMsg() {
						log.Debug("SCMP", "err", scmpErr, "dst_addr", p.Addr)
					}
					// SCMP go back the way they came.
					result.OutAddr = srcAddr
					result.OutConn = rd
				default:
					log.Debug("Error processing packet", "err", err)
					inputCounters.DroppedPacketsTotal.Inc()
					continue
				}
				if result.OutConn == nil { // e.g. BFD case no message is forwarded
					continue
				}

				// Write to OutConn; drop the packet if this would block.
				// Use WriteBatch because it's the only available function that
				// supports MSG_DONTWAIT.
				writeMsgs[0].Buffers[0] = result.OutPkt
				writeMsgs[0].Addr = nil
				if result.OutAddr != nil { // don't assign directly to net.Addr, typed nil!
					writeMsgs[0].Addr = result.OutAddr
				}

				_, err = result.OutConn.WriteBatch(writeMsgs, syscall.MSG_DONTWAIT)
				if err != nil {
					var errno /*@@@*/ syscall.Errno
					if !errors.As(err, &errno) ||
						!(errno == syscall.EAGAIN || errno == syscall.EWOULDBLOCK) {
						log.Debug("Error writing packet", "err", err)
						// error metric
					}
					inputCounters.DroppedPacketsTotal.Inc()
					continue
				}
				// ok metric
				outputCounters := d.forwardingMetrics[result.EgressID]
				outputCounters.OutputPacketsTotal.Inc()
				outputCounters.OutputBytesTotal.Add(float64(len(result.OutPkt)))
			}
		}
	}

	for k, v := range d.bfdSessions {
		go func(ifID uint16, c bfdSession) {
			defer log.HandlePanic()
			if err := c.Run(ctx); err != nil && err != bfd.AlreadyRunning {
				log.Error("BFD session failed to start", "ifID", ifID, "err", err)
			}
		}(k, v)
	}
	for ifID, v := range d.external {
		go func(i uint16, c BatchConn) {
			defer log.HandlePanic()
			read(i, c)
		}(ifID, v)
	}
	go func(c BatchConn) {
		defer log.HandlePanic()
		read(0, c)
	}(d.internal)

	d.mtx.Unlock()

	<-ctx.Done()
	return nil
}

// initMetrics initializes the metrics related to packet forwarding. The
// counters are already instantiated for all the relevant interfaces so this
// will not have to be repeated during packet forwarding.
// @ preserves acc(&d.forwardingMetrics)
// @ preserves acc(&d.localIA, def.ReadL15)
// @ preserves acc(&d.neighborIAs, def.ReadL15)
// @ preserves d.neighborIAs != nil ==> acc(d.neighborIAs, def.ReadL15) // required for call
// @ preserves acc(&d.Metrics, def.ReadL15) && acc(d.Metrics.Mem(), _)
// @ preserves acc(&d.external, def.ReadL15)
// @ preserves d.external != nil ==> acc(AccBatchConn(d.external), def.ReadL15) // required for call
// @ preserves acc(&d.internalNextHops, def.ReadL15)
// @ preserves d.internalNextHops != nil ==> acc(AccAddr(d.internalNextHops), def.ReadL15)
// @ ensures   AccForwardingMetrics(d.forwardingMetrics)
// @ decreases
func (d *DataPlane) initMetrics() {
	// @ preserves acc(&d.forwardingMetrics)
	// @ preserves acc(&d.localIA, def.ReadL20)
	// @ preserves acc(&d.neighborIAs, def.ReadL20)
	// @ preserves d.neighborIAs != nil ==> acc(d.neighborIAs, def.ReadL20)
	// @ preserves acc(&d.Metrics, def.ReadL20)
	// @ preserves acc(d.Metrics.Mem(), _)
	// @ ensures   acc(d.forwardingMetrics)
	// @ ensures   domain(d.forwardingMetrics) == set[uint16]{0}
	// @ ensures   acc(forwardingMetricsMem(d.forwardingMetrics[0], 0), _)
	// @ decreases
	// @ outline (
	d.forwardingMetrics = make(map[uint16]forwardingMetrics)
	labels := interfaceToMetricLabels(0, d.localIA, d.neighborIAs)
	d.forwardingMetrics[0] = initForwardingMetrics(d.Metrics, labels)
	// @ liftForwardingMetricsNonInjectiveMem(d.forwardingMetrics[0], 0)
	// @ )
	// @ ghost if d.external != nil { unfold acc(AccBatchConn(d.external), def.ReadL15) }

	// @ fold acc(hideLocalIA(&d.localIA), def.ReadL15)

	// @ invariant acc(hideLocalIA(&d.localIA), def.ReadL15) // avoids incompletnes when folding acc(forwardingMetricsMem(d.forwardingMetrics[id], id), _)
	// @ invariant acc(&d.external, def.ReadL15)
	// @ invariant d.external != nil ==> acc(d.external, def.ReadL20)
	// @ invariant d.external === old(d.external)
	// @ invariant acc(&d.forwardingMetrics) && acc(d.forwardingMetrics)
	// @ invariant acc(&d.internalNextHops, def.ReadL15)
	// @ invariant d.internalNextHops === old(d.internalNextHops)
	// @ invariant d.internalNextHops != nil ==> acc(AccAddr(d.internalNextHops), def.ReadL15)
	// @ invariant acc(&d.neighborIAs, def.ReadL15)
	// @ invariant d.neighborIAs != nil ==> acc(d.neighborIAs, def.ReadL15)
	// @ invariant forall i uint16 :: { d.forwardingMetrics[i] } i in domain(d.forwardingMetrics) ==>
	// @ 	acc(forwardingMetricsMem(d.forwardingMetrics[i], i), _)
	// @ invariant acc(&d.Metrics, def.ReadL15)
	// @ invariant acc(d.Metrics.Mem(), _)
	// @ decreases len(d.external) - len(visitedSet)
	for id := range d.external /*@ with visitedSet @*/ {
		// @ ghost if d.internalNextHops != nil {
		// @	unfold acc(AccAddr(d.internalNextHops), def.ReadL20)
		// @ }
		if _, notOwned := d.internalNextHops[id]; notOwned {
			// @ ghost if d.internalNextHops != nil {
			// @ 	fold acc(AccAddr(d.internalNextHops), def.ReadL20)
			// @ }
			continue
		}
		// @ ghost if d.internalNextHops != nil {
		// @ 	fold acc(AccAddr(d.internalNextHops), def.ReadL20)
		// @ }
		labels = interfaceToMetricLabels(id, ( /*@ unfolding acc(hideLocalIA(&d.localIA), def.ReadL20) in @*/ d.localIA), d.neighborIAs)
		d.forwardingMetrics[id] = initForwardingMetrics(d.Metrics, labels)
		// @ liftForwardingMetricsNonInjectiveMem(d.forwardingMetrics[id], id)
		// @ assert acc(forwardingMetricsMem(d.forwardingMetrics[id], id), _)
	}
	// @ ghost if d.external != nil { fold acc(AccBatchConn(d.external), def.ReadL15) }
	// @ fold AccForwardingMetrics(d.forwardingMetrics)
	// @ unfold acc(hideLocalIA(&d.localIA), def.ReadL15)
}

type processResult struct {
	EgressID uint16
	OutConn  BatchConn
	OutAddr  *net.UDPAddr
	OutPkt   []byte
}

// @ requires  acc(d.MacFactoryOperational(key), _)
// @ ensures   res.initMem()
// @ decreases
func newPacketProcessor(d *DataPlane, ingressID uint16 /*@ , ghost key *[]byte @*/) (res *scionPacketProcessor) {
	var verScionTmp gopacket.SerializeBuffer
<<<<<<< HEAD
	// @ unfold acc(d.MacFactoryOperational(key), _)
	// @ ghost var ubuf []byte
	verScionTmp /*@, ubuf @*/ = gopacket.NewSerializeBuffer()
=======
	// @ unfold acc(d.MacFactoryOperational(), _)
	verScionTmp = gopacket.NewSerializeBuffer()
>>>>>>> 571cf9d2
	p := &scionPacketProcessor{
		d:         d,
		ingressID: ingressID,
		buffer:    verScionTmp,
		mac:       (d.macFactory() /*@ as MacFactorySpec{key} @ */),
		macBuffers: macBuffersT{
			scionInput: make([]byte, path.MACBufferSize),
			epicInput:  make([]byte, libepic.MACBufferSize),
		},
	}
	// @ fold slayers.PathPoolMem(p.scionLayer.pathPool, p.scionLayer.pathPoolRaw)
	p.scionLayer.RecyclePaths()
	// @ fold p.scionLayer.NonInitMem()
	// @ fold p.initMem()
	return p
}

// @ preserves acc(&p.rawPkt) && acc(&p.path) && acc(&p.hopField) && acc(&p.infoField)
// @ preserves acc(&p.segmentChange) && acc(&p.buffer) && acc(&p.mac) && acc(&p.cachedMac)
// @ preserves p.buffer != nil && p.buffer.Mem()
// @ preserves p.mac != nil && p.mac.Mem()
// @ ensures   p.rawPkt == nil && p.path == nil
// @ ensures   p.hopField == path.HopField{} && p.infoField == path.InfoField{}
// @ ensures   !p.segmentChange
// @ ensures   err != nil ==> err.ErrorMem()
// @ decreases
func (p *scionPacketProcessor) reset() (err error) {
	p.rawPkt = nil
	//p.scionLayer // cannot easily be reset
	p.path = nil
	p.hopField = path.HopField{}
	p.infoField = path.InfoField{}
	p.segmentChange = false
	if err := p.buffer.Clear(); err != nil {
		return serrors.WrapStr("Failed to clear buffer", err)
	}
	p.mac.Reset()
	p.cachedMac = nil
	return nil
}

// @ requires false
// @ trusted
// @ preserves sl.AbsSlice_Bytes(rawPkt, 0, len(rawPkt))
// @ preserves acc(&p.rawPkt) && acc(&p.path) && acc(&p.hopField) && acc(&p.infoField)
// @ preserves acc(&p.segmentChange) && acc(&p.buffer) && acc(&p.mac) && acc(&p.cachedMac)
// @ preserves acc(&p.srcAddr) && acc(&p.lastLayer)
// @ preserves p.buffer != nil && p.buffer.Mem()
// @ preserves p.mac != nil && p.mac.Mem()
// @ preserves p.scionLayer.NonInitMem() && p.hbhLayer.NonInitMem() && p.e2eLayer.NonInitMem()
// @ preserves acc(srcAddr.Mem(), _)
// @ decreases
func (p *scionPacketProcessor) processPkt(rawPkt []byte,
	srcAddr *net.UDPAddr) (processResult, error) {

	if err := p.reset(); err != nil {
		return processResult{}, err
	}
	p.rawPkt = rawPkt
	p.srcAddr = srcAddr

	// parse SCION header and skip extensions;
	var err error
	// @ ghost var processed seq[bool]
	p.lastLayer, err /*@ , processed @*/ = decodeLayers(p.rawPkt, &p.scionLayer, &p.hbhLayer, &p.e2eLayer)
	if err != nil {
		return processResult{}, err
	}
	pld /*@ , start, end @*/ := p.lastLayer.LayerPayload( /*@ nil @*/ ) // (VS) TODO: replace nil by the proper spec

	pathType := p.scionLayer.PathType
	switch pathType {
	case empty.PathType:
		// (VS) TODO: drop nil later
		if p.lastLayer.NextLayerType( /*@ nil @*/ ) == layers.LayerTypeBFD {
			return processResult{}, p.processIntraBFD(pld)
		}
		return processResult{}, serrors.WithCtx(unsupportedPathTypeNextHeader,
			"type", pathType, "header", nextHdr(p.lastLayer /*@, nil @*/)) // (VS) drop
	case onehop.PathType:
		if p.lastLayer.NextLayerType( /*@ nil @*/ ) == layers.LayerTypeBFD {
			ohp, ok := p.scionLayer.Path.(*onehop.Path)
			if !ok {
				return processResult{}, malformedPath
			}
			return processResult{}, p.processInterBFD(ohp, pld)
		}
		return p.processOHP()
	case scion.PathType:
		return p.processSCION()
	case epic.PathType:
		return p.processEPIC()
	default:
		return processResult{}, serrors.WithCtx(unsupportedPathType, "type", pathType)
	}
}

// @ trusted
// @ requires false
func (p *scionPacketProcessor) processInterBFD(oh *onehop.Path, data []byte) error {
	if len(p.d.bfdSessions) == 0 {
		return noBFDSessionConfigured
	}

	bfd := &p.bfdLayer
	if err := bfd.DecodeFromBytes(data, gopacket.NilDecodeFeedback); err != nil {
		return err
	}

	if v, ok := p.d.bfdSessions[p.ingressID]; ok {
		v.ReceiveMessage(bfd)
		return nil
	}

	return noBFDSessionFound
}

// @ trusted
// @ requires false
func (p *scionPacketProcessor) processIntraBFD(data []byte) error {
	if len(p.d.bfdSessions) == 0 {
		return noBFDSessionConfigured
	}

	bfd := &p.bfdLayer
	if err := bfd.DecodeFromBytes(data, gopacket.NilDecodeFeedback); err != nil {
		return err
	}

	ifID := uint16(0)
	for k, v := range p.d.internalNextHops {
		if bytes.Equal(v.IP, p.srcAddr.IP) && v.Port == p.srcAddr.Port {
			ifID = k
			break
		}
	}

	if v, ok := p.d.bfdSessions[ifID]; ok {
		v.ReceiveMessage(bfd)
		return nil
	}

	return noBFDSessionFound
}

// @ trusted
// @ requires false
func (p *scionPacketProcessor) processSCION() (processResult, error) {

	var ok bool
	p.path, ok = p.scionLayer.Path.(*scion.Raw)
	if !ok {
		// TODO(lukedirtwalker) parameter problem invalid path?
		return processResult{}, malformedPath
	}
	return p.process()
}

// @ trusted
// @ requires false
func (p *scionPacketProcessor) processEPIC() (processResult, error) {

	epicPath, ok := p.scionLayer.Path.(*epic.Path)
	if !ok {
		return processResult{}, malformedPath
	}

	p.path = epicPath.ScionPath
	if p.path == nil {
		return processResult{}, malformedPath
	}

	isPenultimate := p.path.IsPenultimateHop()
	isLast := p.path.IsLastHop()

	result, err := p.process()
	if err != nil {
		return result, err
	}

	if isPenultimate || isLast {
		firstInfo, err := p.path.GetInfoField(0)
		if err != nil {
			return processResult{}, err
		}

		timestamp := time.Unix(int64(firstInfo.Timestamp), 0)
		err = libepic.VerifyTimestamp(timestamp, epicPath.PktID.Timestamp, time.Now())
		if err != nil {
			// TODO(mawyss): Send back SCMP packet
			return processResult{}, err
		}

		HVF := epicPath.PHVF
		if isLast {
			HVF = epicPath.LHVF
		}
		err = libepic.VerifyHVF(p.cachedMac, epicPath.PktID,
			&p.scionLayer, firstInfo.Timestamp, HVF, p.macBuffers.epicInput)
		if err != nil {
			// TODO(mawyss): Send back SCMP packet
			return processResult{}, err
		}
	}

	return result, nil
}

// scionPacketProcessor processes packets. It contains pre-allocated per-packet
// mutable state and context information which should be reused.
type scionPacketProcessor struct {
	// d is a reference to the dataplane instance that initiated this processor.
	d *DataPlane
	// ingressID is the interface ID this packet came in, determined from the
	// socket.
	ingressID uint16
	// rawPkt is the raw packet, it is updated during processing to contain the
	// message to send out.
	rawPkt []byte
	// srcAddr is the source address of the packet
	srcAddr *net.UDPAddr
	// buffer is the buffer that can be used to serialize gopacket layers.
	buffer gopacket.SerializeBuffer
	// mac is the hasher for the MAC computation.
	mac hash.Hash

	// scionLayer is the SCION gopacket layer.
	scionLayer slayers.SCION
	hbhLayer   slayers.HopByHopExtnSkipper
	e2eLayer   slayers.EndToEndExtnSkipper
	// last is the last parsed layer, i.e. either &scionLayer, &hbhLayer or &e2eLayer
	lastLayer gopacket.DecodingLayer

	// path is the raw SCION path. Will be set during processing.
	path *scion.Raw
	// hopField is the current hopField field, is updated during processing.
	hopField path.HopField
	// infoField is the current infoField field, is updated during processing.
	infoField path.InfoField
	// segmentChange indicates if the path segment was changed during processing.
	segmentChange bool

	// cachedMac contains the full 16 bytes of the MAC. Will be set during processing.
	// For a hop performing an Xover, it is the MAC corresponding to the down segment.
	cachedMac []byte
	// macBuffers avoid allocating memory during processing.
	macBuffers macBuffersT

	// bfdLayer is reusable buffer for parsing BFD messages
	bfdLayer layers.BFD
}

// macBuffersT are preallocated buffers for the in- and outputs of MAC functions.
// (VerifiedSCION) This type used to be called macBuffers but this lead to an exception in
// Gobra because there is a field with name and type macBuffers. Because of that, we renamed it.
type macBuffersT struct {
	scionInput []byte
	epicInput  []byte
}

// @ trusted
// @ requires false
func (p *scionPacketProcessor) packSCMP(
	typ slayers.SCMPType,
	code slayers.SCMPCode,
	scmpP gopacket.SerializableLayer,
	cause error,
) (processResult, error) {

	// check invoking packet was an SCMP error:
	if p.lastLayer.NextLayerType() == slayers.LayerTypeSCMP {
		var scmpLayer slayers.SCMP
		err := scmpLayer.DecodeFromBytes(p.lastLayer.LayerPayload(), gopacket.NilDecodeFeedback)
		if err != nil {
			return processResult{}, serrors.WrapStr("decoding SCMP layer", err)
		}
		if !scmpLayer.TypeCode.InfoMsg() {
			return processResult{}, serrors.WrapStr("SCMP error for SCMP error pkt -> DROP", cause)
		}
	}

	rawSCMP, err := p.prepareSCMP(typ, code, scmpP, cause)
	return processResult{OutPkt: rawSCMP}, err
}

// @ trusted
// @ requires false
func (p *scionPacketProcessor) parsePath() (processResult, error) {
	var err error
	p.hopField, err = p.path.GetCurrentHopField()
	if err != nil {
		// TODO(lukedirtwalker) parameter problem invalid path?
		return processResult{}, err
	}
	p.infoField, err = p.path.GetCurrentInfoField()
	if err != nil {
		// TODO(lukedirtwalker) parameter problem invalid path?
		return processResult{}, err
	}
	return processResult{}, nil
}

// @ trusted
// @ requires false
func (p *scionPacketProcessor) validateHopExpiry() (processResult, error) {
	expiration := util.SecsToTime(p.infoField.Timestamp).
		Add(path.ExpTimeToDuration(p.hopField.ExpTime))
	expired := expiration.Before(time.Now())
	if !expired {
		return processResult{}, nil
	}
	return p.packSCMP(
		slayers.SCMPTypeParameterProblem,
		slayers.SCMPCodePathExpired,
		&slayers.SCMPParameterProblem{Pointer: p.currentHopPointer()},
		serrors.New("expired hop", "cons_dir", p.infoField.ConsDir, "if_id", p.ingressID,
			"curr_inf", p.path.PathMeta.CurrINF, "curr_hf", p.path.PathMeta.CurrHF),
	)
}

// @ trusted
// @ requires false
func (p *scionPacketProcessor) validateIngressID() (processResult, error) {
	pktIngressID := p.hopField.ConsIngress
	errCode := slayers.SCMPCodeUnknownHopFieldIngress
	if !p.infoField.ConsDir {
		pktIngressID = p.hopField.ConsEgress
		errCode = slayers.SCMPCodeUnknownHopFieldEgress
	}
	if p.ingressID != 0 && p.ingressID != pktIngressID {
		return p.packSCMP(
			slayers.SCMPTypeParameterProblem,
			errCode,
			&slayers.SCMPParameterProblem{Pointer: p.currentHopPointer()},
			serrors.New("ingress interface invalid",
				"pkt_ingress", pktIngressID, "router_ingress", p.ingressID),
		)
	}
	return processResult{}, nil
}

// @ trusted
// @ requires false
func (p *scionPacketProcessor) validateSrcDstIA() (processResult, error) {
	srcIsLocal := (p.scionLayer.SrcIA == p.d.localIA)
	dstIsLocal := (p.scionLayer.DstIA == p.d.localIA)
	if p.ingressID == 0 {
		// Outbound
		// Only check SrcIA if first hop, for transit this already checked by ingress router.
		// Note: SCMP error messages triggered by the sibling router may use paths that
		// don't start with the first hop.
		if p.path.IsFirstHop() && !srcIsLocal {
			return p.invalidSrcIA()
		}
		if dstIsLocal {
			return p.invalidDstIA()
		}
	} else {
		// Inbound
		if srcIsLocal {
			return p.invalidSrcIA()
		}
		if p.path.IsLastHop() != dstIsLocal {
			return p.invalidDstIA()
		}
	}
	return processResult{}, nil
}

// invalidSrcIA is a helper to return an SCMP error for an invalid SrcIA.
// @ trusted
// @ requires false
func (p *scionPacketProcessor) invalidSrcIA() (processResult, error) {
	return p.packSCMP(
		slayers.SCMPTypeParameterProblem,
		slayers.SCMPCodeInvalidSourceAddress,
		&slayers.SCMPParameterProblem{Pointer: uint16(slayers.CmnHdrLen + addr.IABytes)},
		invalidSrcIA,
	)
}

// invalidDstIA is a helper to return an SCMP error for an invalid DstIA.
// @ trusted
// @ requires false
func (p *scionPacketProcessor) invalidDstIA() (processResult, error) {
	return p.packSCMP(
		slayers.SCMPTypeParameterProblem,
		slayers.SCMPCodeInvalidDestinationAddress,
		&slayers.SCMPParameterProblem{Pointer: uint16(slayers.CmnHdrLen)},
		invalidDstIA,
	)
}

// validateTransitUnderlaySrc checks that the source address of transit packets
// matches the expected sibling router.
// Provided that underlying network infrastructure prevents address spoofing,
// this check prevents malicious end hosts in the local AS from bypassing the
// SrcIA checks by disguising packets as transit traffic.
// @ trusted
// @ requires false
func (p *scionPacketProcessor) validateTransitUnderlaySrc() (processResult, error) {
	if p.path.IsFirstHop() || p.ingressID != 0 {
		// not a transit packet, nothing to check
		return processResult{}, nil
	}
	pktIngressID := p.ingressInterface()
	expectedSrc, ok := p.d.internalNextHops[pktIngressID]
	if !ok || !expectedSrc.IP.Equal(p.srcAddr.IP) {
		// Drop
		return processResult{}, invalidSrcAddrForTransit
	}
	return processResult{}, nil
}

// @ trusted
// @ requires false
func (p *scionPacketProcessor) validateEgressID() (processResult, error) {
	pktEgressID := p.egressInterface()
	_, ih := p.d.internalNextHops[pktEgressID]
	_, eh := p.d.external[pktEgressID]
	if !ih && !eh {
		errCode := slayers.SCMPCodeUnknownHopFieldEgress
		if !p.infoField.ConsDir {
			errCode = slayers.SCMPCodeUnknownHopFieldIngress
		}
		return p.packSCMP(
			slayers.SCMPTypeParameterProblem,
			errCode,
			&slayers.SCMPParameterProblem{Pointer: p.currentHopPointer()},
			cannotRoute,
		)
	}

	ingress, egress := p.d.linkTypes[p.ingressID], p.d.linkTypes[pktEgressID]
	if !p.segmentChange {
		// Check that the interface pair is valid within a single segment.
		// No check required if the packet is received from an internal interface.
		switch {
		case p.ingressID == 0:
			return processResult{}, nil
		case ingress == topology.Core && egress == topology.Core:
			return processResult{}, nil
		case ingress == topology.Child && egress == topology.Parent:
			return processResult{}, nil
		case ingress == topology.Parent && egress == topology.Child:
			return processResult{}, nil
		default: // malicious
			return p.packSCMP(
				slayers.SCMPTypeParameterProblem,
				slayers.SCMPCodeInvalidPath, // XXX(matzf) new code InvalidHop?
				&slayers.SCMPParameterProblem{Pointer: p.currentHopPointer()},
				serrors.WithCtx(cannotRoute, "ingress_id", p.ingressID, "ingress_type", ingress,
					"egress_id", pktEgressID, "egress_type", egress))
		}
	}
	// Check that the interface pair is valid on a segment switch.
	// Having a segment change received from the internal interface is never valid.
	switch {
	case ingress == topology.Core && egress == topology.Child:
		return processResult{}, nil
	case ingress == topology.Child && egress == topology.Core:
		return processResult{}, nil
	case ingress == topology.Child && egress == topology.Child:
		return processResult{}, nil
	default:
		return p.packSCMP(
			slayers.SCMPTypeParameterProblem,
			slayers.SCMPCodeInvalidSegmentChange,
			&slayers.SCMPParameterProblem{Pointer: p.currentInfoPointer()},
			serrors.WithCtx(cannotRoute, "ingress_id", p.ingressID, "ingress_type", ingress,
				"egress_id", pktEgressID, "egress_type", egress))
	}
}

// @ trusted
// @ requires false
func (p *scionPacketProcessor) updateNonConsDirIngressSegID() error {
	// against construction dir the ingress router updates the SegID, ifID == 0
	// means this comes from this AS itself, so nothing has to be done.
	// TODO(lukedirtwalker): For packets destined to peer links this shouldn't
	// be updated.
	if !p.infoField.ConsDir && p.ingressID != 0 {
		p.infoField.UpdateSegID(p.hopField.Mac)
		if err := p.path.SetInfoField(p.infoField, int(p.path.PathMeta.CurrINF)); err != nil {
			return serrors.WrapStr("update info field", err)
		}
	}
	return nil
}

// @ trusted
// @ requires false
func (p *scionPacketProcessor) currentInfoPointer() uint16 {
	return uint16(slayers.CmnHdrLen + p.scionLayer.AddrHdrLen() +
		scion.MetaLen + path.InfoLen*int(p.path.PathMeta.CurrINF))
}

// @ trusted
// @ requires false
func (p *scionPacketProcessor) currentHopPointer() uint16 {
	return uint16(slayers.CmnHdrLen + p.scionLayer.AddrHdrLen() +
		scion.MetaLen + path.InfoLen*p.path.NumINF + path.HopLen*int(p.path.PathMeta.CurrHF))
}

// @ trusted
// @ requires false
func (p *scionPacketProcessor) verifyCurrentMAC() (processResult, error) {
	fullMac := path.FullMAC(p.mac, p.infoField, p.hopField, p.macBuffers.scionInput)
	if subtle.ConstantTimeCompare(p.hopField.Mac[:path.MacLen], fullMac[:path.MacLen]) == 0 {
		return p.packSCMP(
			slayers.SCMPTypeParameterProblem,
			slayers.SCMPCodeInvalidHopFieldMAC,
			&slayers.SCMPParameterProblem{Pointer: p.currentHopPointer()},
			serrors.New("MAC verification failed", "expected", fmt.Sprintf(
				"%x", fullMac[:path.MacLen]),
				"actual", fmt.Sprintf("%x", p.hopField.Mac[:path.MacLen]),
				"cons_dir", p.infoField.ConsDir,
				"if_id", p.ingressID, "curr_inf", p.path.PathMeta.CurrINF,
				"curr_hf", p.path.PathMeta.CurrHF, "seg_id", p.infoField.SegID),
		)
	}
	// Add the full MAC to the SCION packet processor,
	// such that EPIC does not need to recalculate it.
	p.cachedMac = fullMac

	return processResult{}, nil
}

// @ trusted
// @ requires false
func (p *scionPacketProcessor) resolveInbound() (*net.UDPAddr, processResult, error) {
	a, err := p.d.resolveLocalDst(p.scionLayer)
	switch {
	case errors.Is(err, noSVCBackend):
		r, err := p.packSCMP(
			slayers.SCMPTypeDestinationUnreachable,
			slayers.SCMPCodeNoRoute,
			&slayers.SCMPDestinationUnreachable{}, err)
		return nil, r, err
	default:
		return a, processResult{}, nil
	}
}

// @ trusted
// @ requires false
func (p *scionPacketProcessor) processEgress() error {
	// we are the egress router and if we go in construction direction we
	// need to update the SegID.
	if p.infoField.ConsDir {
		p.infoField.UpdateSegID(p.hopField.Mac)
		if err := p.path.SetInfoField(p.infoField, int(p.path.PathMeta.CurrINF)); err != nil {
			// TODO parameter problem invalid path
			return serrors.WrapStr("update info field", err)
		}
	}
	if err := p.path.IncPath(); err != nil {
		// TODO parameter problem invalid path
		return serrors.WrapStr("incrementing path", err)
	}
	return nil
}

// @ trusted
// @ requires false
func (p *scionPacketProcessor) doXover() (processResult, error) {
	p.segmentChange = true
	if err := p.path.IncPath(); err != nil {
		// TODO parameter problem invalid path
		return processResult{}, serrors.WrapStr("incrementing path", err)
	}
	var err error
	if p.hopField, err = p.path.GetCurrentHopField(); err != nil {
		// TODO parameter problem invalid path
		return processResult{}, err
	}
	if p.infoField, err = p.path.GetCurrentInfoField(); err != nil {
		// TODO parameter problem invalid path
		return processResult{}, err
	}
	return processResult{}, nil
}

// @ trusted
// @ requires false
func (p *scionPacketProcessor) ingressInterface() uint16 {
	info := p.infoField
	hop := p.hopField
	if p.path.IsFirstHopAfterXover() {
		var err error
		info, err = p.path.GetInfoField(int(p.path.PathMeta.CurrINF) - 1)
		if err != nil { // cannot be out of range
			panic(err)
		}
		hop, err = p.path.GetHopField(int(p.path.PathMeta.CurrHF) - 1)
		if err != nil { // cannot be out of range
			panic(err)
		}
	}
	if info.ConsDir {
		return hop.ConsIngress
	}
	return hop.ConsEgress
}

// @ trusted
// @ requires false
func (p *scionPacketProcessor) egressInterface() uint16 {
	if p.infoField.ConsDir {
		return p.hopField.ConsEgress
	}
	return p.hopField.ConsIngress
}

// @ trusted
// @ requires false
func (p *scionPacketProcessor) validateEgressUp() (processResult, error) {
	egressID := p.egressInterface()
	if v, ok := p.d.bfdSessions[egressID]; ok {
		if !v.IsUp() {
			typ := slayers.SCMPTypeExternalInterfaceDown
			var scmpP gopacket.SerializableLayer = &slayers.SCMPExternalInterfaceDown{
				IA:   p.d.localIA,
				IfID: uint64(egressID),
			}
			if _, external := p.d.external[egressID]; !external {
				typ = slayers.SCMPTypeInternalConnectivityDown
				scmpP = &slayers.SCMPInternalConnectivityDown{
					IA:      p.d.localIA,
					Ingress: uint64(p.ingressID),
					Egress:  uint64(egressID),
				}
			}
			return p.packSCMP(typ, 0, scmpP, serrors.New("bfd session down"))
		}
	}
	return processResult{}, nil
}

// @ trusted
// @ requires false
func (p *scionPacketProcessor) handleIngressRouterAlert() (processResult, error) {
	if p.ingressID == 0 {
		return processResult{}, nil
	}
	alert := p.ingressRouterAlertFlag()
	if !*alert {
		return processResult{}, nil
	}
	*alert = false
	if err := p.path.SetHopField(p.hopField, int(p.path.PathMeta.CurrHF)); err != nil {
		return processResult{}, serrors.WrapStr("update hop field", err)
	}
	return p.handleSCMPTraceRouteRequest(p.ingressID)
}

// @ trusted
// @ requires false
func (p *scionPacketProcessor) ingressRouterAlertFlag() *bool {
	if !p.infoField.ConsDir {
		return &p.hopField.EgressRouterAlert
	}
	return &p.hopField.IngressRouterAlert
}

// @ trusted
// @ requires false
func (p *scionPacketProcessor) handleEgressRouterAlert() (processResult, error) {
	alert := p.egressRouterAlertFlag()
	if !*alert {
		return processResult{}, nil
	}
	egressID := p.egressInterface()
	if _, ok := p.d.external[egressID]; !ok {
		return processResult{}, nil
	}
	*alert = false
	if err := p.path.SetHopField(p.hopField, int(p.path.PathMeta.CurrHF)); err != nil {
		return processResult{}, serrors.WrapStr("update hop field", err)
	}
	return p.handleSCMPTraceRouteRequest(egressID)
}

// @ trusted
// @ requires false
func (p *scionPacketProcessor) egressRouterAlertFlag() *bool {
	if !p.infoField.ConsDir {
		return &p.hopField.IngressRouterAlert
	}
	return &p.hopField.EgressRouterAlert
}

// @ trusted
// @ requires false
func (p *scionPacketProcessor) handleSCMPTraceRouteRequest(
	interfaceID uint16) (processResult, error) {

	if p.lastLayer.NextLayerType() != slayers.LayerTypeSCMP {
		log.Debug("Packet with router alert, but not SCMP")
		return processResult{}, nil
	}
	scionPld := p.lastLayer.LayerPayload()
	var scmpH slayers.SCMP
	if err := scmpH.DecodeFromBytes(scionPld, gopacket.NilDecodeFeedback); err != nil {
		log.Debug("Parsing SCMP header of router alert", "err", err)
		return processResult{}, nil
	}
	if scmpH.TypeCode != slayers.CreateSCMPTypeCode(slayers.SCMPTypeTracerouteRequest, 0) {
		log.Debug("Packet with router alert, but not traceroute request",
			"type_code", scmpH.TypeCode)
		return processResult{}, nil
	}
	var scmpP slayers.SCMPTraceroute
	if err := scmpP.DecodeFromBytes(scmpH.Payload, gopacket.NilDecodeFeedback); err != nil {
		log.Debug("Parsing SCMPTraceroute", "err", err)
		return processResult{}, nil
	}
	scmpP = slayers.SCMPTraceroute{
		Identifier: scmpP.Identifier,
		Sequence:   scmpP.Sequence,
		IA:         p.d.localIA,
		Interface:  uint64(interfaceID),
	}
	return p.packSCMP(slayers.SCMPTypeTracerouteReply, 0, &scmpP, nil)
}

// @ trusted
// @ requires false
func (p *scionPacketProcessor) validatePktLen() (processResult, error) {
	if int(p.scionLayer.PayloadLen) == len(p.scionLayer.Payload) {
		return processResult{}, nil
	}
	return p.packSCMP(
		slayers.SCMPTypeParameterProblem,
		slayers.SCMPCodeInvalidPacketSize,
		&slayers.SCMPParameterProblem{Pointer: 0},
		serrors.New("bad packet size",
			"header", p.scionLayer.PayloadLen, "actual", len(p.scionLayer.Payload)),
	)
}

// @ trusted
// @ requires false
func (p *scionPacketProcessor) process() (processResult, error) {

	if r, err := p.parsePath(); err != nil {
		return r, err
	}
	if r, err := p.validateHopExpiry(); err != nil {
		return r, err
	}
	if r, err := p.validateIngressID(); err != nil {
		return r, err
	}
	if r, err := p.validatePktLen(); err != nil {
		return r, err
	}
	if r, err := p.validateTransitUnderlaySrc(); err != nil {
		return r, err
	}
	if r, err := p.validateSrcDstIA(); err != nil {
		return r, err
	}
	if err := p.updateNonConsDirIngressSegID(); err != nil {
		return processResult{}, err
	}
	if r, err := p.verifyCurrentMAC(); err != nil {
		return r, err
	}
	if r, err := p.handleIngressRouterAlert(); err != nil {
		return r, err
	}

	// Inbound: pkts destined to the local IA.
	if p.scionLayer.DstIA == p.d.localIA {
		a, r, err := p.resolveInbound()
		if err != nil {
			return r, err
		}
		return processResult{OutConn: p.d.internal, OutAddr: a, OutPkt: p.rawPkt}, nil
	}

	// Outbound: pkts leaving the local IA.
	// BRTransit: pkts leaving from the same BR different interface.

	if p.path.IsXover() {
		if r, err := p.doXover(); err != nil {
			return r, err
		}
		if r, err := p.validateHopExpiry(); err != nil {
			return r, serrors.WithCtx(err, "info", "after xover")
		}
		// verify the new block
		if r, err := p.verifyCurrentMAC(); err != nil {
			return r, serrors.WithCtx(err, "info", "after xover")
		}
	}
	if r, err := p.validateEgressID(); err != nil {
		return r, err
	}
	// handle egress router alert before we check if it's up because we want to
	// send the reply anyway, so that trace route can pinpoint the exact link
	// that failed.
	if r, err := p.handleEgressRouterAlert(); err != nil {
		return r, err
	}
	if r, err := p.validateEgressUp(); err != nil {
		return r, err
	}

	egressID := p.egressInterface()
	if c, ok := p.d.external[egressID]; ok {
		if err := p.processEgress(); err != nil {
			return processResult{}, err
		}
		return processResult{EgressID: egressID, OutConn: c, OutPkt: p.rawPkt}, nil
	}

	// ASTransit: pkts leaving from another AS BR.
	if a, ok := p.d.internalNextHops[egressID]; ok {
		return processResult{OutConn: p.d.internal, OutAddr: a, OutPkt: p.rawPkt}, nil
	}
	errCode := slayers.SCMPCodeUnknownHopFieldEgress
	if !p.infoField.ConsDir {
		errCode = slayers.SCMPCodeUnknownHopFieldIngress
	}
	return p.packSCMP(
		slayers.SCMPTypeParameterProblem,
		errCode,
		&slayers.SCMPParameterProblem{Pointer: p.currentHopPointer()},
		cannotRoute,
	)
}

// @ trusted
// @ requires false
func (p *scionPacketProcessor) processOHP() (processResult, error) {
	s := p.scionLayer
	ohp, ok := s.Path.(*onehop.Path)
	if !ok {
		// TODO parameter problem -> invalid path
		return processResult{}, malformedPath
	}
	if !ohp.Info.ConsDir {
		// TODO parameter problem -> invalid path
		return processResult{}, serrors.WrapStr(
			"OneHop path in reverse construction direction is not allowed",
			malformedPath, "srcIA", s.SrcIA, "dstIA", s.DstIA)
	}

	// OHP leaving our IA
	if p.ingressID == 0 {
		if !p.d.localIA.Equal(s.SrcIA) {
			// TODO parameter problem -> invalid path
			return processResult{}, serrors.WrapStr("bad source IA", cannotRoute,
				"type", "ohp", "egress", ohp.FirstHop.ConsEgress,
				"localIA", p.d.localIA, "srcIA", s.SrcIA)
		}
		neighborIA, ok := p.d.neighborIAs[ohp.FirstHop.ConsEgress]
		if !ok {
			// TODO parameter problem invalid interface
			return processResult{}, serrors.WithCtx(cannotRoute,
				"type", "ohp", "egress", ohp.FirstHop.ConsEgress)
		}
		if !neighborIA.Equal(s.DstIA) {
			return processResult{}, serrors.WrapStr("bad destination IA", cannotRoute,
				"type", "ohp", "egress", ohp.FirstHop.ConsEgress,
				"neighborIA", neighborIA, "dstIA", s.DstIA)
		}
		mac := path.MAC(p.mac, ohp.Info, ohp.FirstHop, p.macBuffers.scionInput)
		if subtle.ConstantTimeCompare(ohp.FirstHop.Mac[:], mac[:]) == 0 {
			// TODO parameter problem -> invalid MAC
			return processResult{}, serrors.New("MAC", "expected", fmt.Sprintf("%x", mac),
				"actual", fmt.Sprintf("%x", ohp.FirstHop.Mac), "type", "ohp")
		}
		ohp.Info.UpdateSegID(ohp.FirstHop.Mac)

		if err := updateSCIONLayer(p.rawPkt, s, p.buffer); err != nil {
			return processResult{}, err
		}
		// OHP should always be directed to the correct BR.
		if c, ok := p.d.external[ohp.FirstHop.ConsEgress]; ok {
			// buffer should already be correct
			return processResult{EgressID: ohp.FirstHop.ConsEgress, OutConn: c, OutPkt: p.rawPkt},
				nil
		}
		// TODO parameter problem invalid interface
		return processResult{}, serrors.WithCtx(cannotRoute, "type", "ohp",
			"egress", ohp.FirstHop.ConsEgress, "consDir", ohp.Info.ConsDir)
	}

	// OHP entering our IA
	if !p.d.localIA.Equal(s.DstIA) {
		return processResult{}, serrors.WrapStr("bad destination IA", cannotRoute,
			"type", "ohp", "ingress", p.ingressID,
			"localIA", p.d.localIA, "dstIA", s.DstIA)
	}
	neighborIA := p.d.neighborIAs[p.ingressID]
	if !neighborIA.Equal(s.SrcIA) {
		return processResult{}, serrors.WrapStr("bad source IA", cannotRoute,
			"type", "ohp", "ingress", p.ingressID,
			"neighborIA", neighborIA, "srcIA", s.SrcIA)
	}

	ohp.SecondHop = path.HopField{
		ConsIngress: p.ingressID,
		ExpTime:     ohp.FirstHop.ExpTime,
	}
	// XXX(roosd): Here we leak the buffer into the SCION packet header.
	// This is okay because we do not operate on the buffer or the packet
	// for the rest of processing.
	ohp.SecondHop.Mac = path.MAC(p.mac, ohp.Info, ohp.SecondHop, p.macBuffers.scionInput)

	if err := updateSCIONLayer(p.rawPkt, s, p.buffer); err != nil {
		return processResult{}, err
	}
	a, err := p.d.resolveLocalDst(s)
	if err != nil {
		return processResult{}, err
	}
	return processResult{OutConn: p.d.internal, OutAddr: a, OutPkt: p.rawPkt}, nil
}

// @ trusted
// @ requires false
func (d *DataPlane) resolveLocalDst(s slayers.SCION) (*net.UDPAddr, error) {
	dst, err := s.DstAddr()
	if err != nil {
		// TODO parameter problem.
		return nil, err
	}
	switch v := dst.(type) {
	case addr.HostSVC:
		// For map lookup use the Base address, i.e. strip the multi cast
		// information, because we only register base addresses in the map.
		a, ok := d.svc.Any(v.Base())
		if !ok {
			return nil, noSVCBackend
		}
		return a, nil
	case *net.IPAddr:
		return addEndhostPort(v), nil
	default:
		panic("unexpected address type returned from DstAddr")
	}
}

// @ trusted
// @ requires false
func addEndhostPort(dst *net.IPAddr) *net.UDPAddr {
	return &net.UDPAddr{IP: dst.IP, Port: topology.EndhostPort}
}

// TODO(matzf) this function is now only used to update the OneHop-path.
// This should be changed so that the OneHop-path can be updated in-place, like
// the scion.Raw path.
// @ trusted
// @ requires false
func updateSCIONLayer(rawPkt []byte, s slayers.SCION, buffer gopacket.SerializeBuffer) error {
	if err := buffer.Clear(); err != nil {
		return err
	}
	if err := s.SerializeTo(buffer, gopacket.SerializeOptions{}); err != nil {
		return err
	}
	// TODO(lukedirtwalker): We should add a method to the scion layers
	// which can write into the existing buffer, see also the discussion in
	// https://fsnets.slack.com/archives/C8ADBBG0J/p1592805884250700
	rawContents := buffer.Bytes()
	copy(rawPkt[:len(rawContents)], rawContents)
	return nil
}

type bfdSend struct {
	conn             BatchConn
	srcAddr, dstAddr *net.UDPAddr
	scn              *slayers.SCION
	ohp              *onehop.Path
	mac              hash.Hash
	macBuffer        []byte
	buffer           gopacket.SerializeBuffer
}

// newBFDSend creates and initializes a BFD Sender
// @ trusted
// @ requires false
// @ decreases
func newBFDSend(conn BatchConn, srcIA, dstIA addr.IA, srcAddr, dstAddr *net.UDPAddr,
	ifID uint16, mac hash.Hash) (res *bfdSend) {

	scn := &slayers.SCION{
		Version:      0,
		TrafficClass: 0xb8,
		FlowID:       0xdead,
		NextHdr:      slayers.L4BFD,
		SrcIA:        srcIA,
		DstIA:        dstIA,
	}

	if err := scn.SetSrcAddr(&net.IPAddr{IP: srcAddr.IP} /*@ , false @*/); err != nil {
		panic(err) // Must work unless IPAddr is not supported
	}
	if err := scn.SetDstAddr(&net.IPAddr{IP: dstAddr.IP} /*@ , false @*/); err != nil {
		panic(err) // Must work unless IPAddr is not supported
	}

	var ohp *onehop.Path
	if ifID == 0 {
		scn.PathType = empty.PathType
		scn.Path = &empty.Path{}
	} else {
		ohp = &onehop.Path{
			Info: path.InfoField{
				ConsDir: true,
				// Timestamp set in Send
			},
			FirstHop: path.HopField{
				ConsEgress: ifID,
				ExpTime:    hopFieldDefaultExpTime,
			},
		}
		scn.PathType = onehop.PathType
		scn.Path = ohp
	}

	return &bfdSend{
		conn:      conn,
		srcAddr:   srcAddr,
		dstAddr:   dstAddr,
		scn:       scn,
		ohp:       ohp,
		mac:       mac,
		macBuffer: make([]byte, path.MACBufferSize),
		buffer:    gopacket.NewSerializeBuffer(),
	}
}

// @ preserves acc(b.Mem(), def.ReadL10)
// @ decreases
func (b *bfdSend) String() string {
	// @ unfold acc(b.Mem(), def.ReadL10)
	// @ ghost defer fold acc(b.Mem(), def.ReadL10)
	return b.srcAddr.String()
}

// Send sends out a BFD message.
// Due to the internal state of the MAC computation, this is not goroutine
// safe.
// @ trusted
// @ requires def.Uncallable()
func (b *bfdSend) Send(bfd *layers.BFD) error {
	if b.ohp != nil {
		// Subtract 10 seconds to deal with possible clock drift.
		ohp := b.ohp
		ohp.Info.Timestamp = uint32(time.Now().Unix() - 10)
		ohp.FirstHop.Mac = path.MAC(b.mac, ohp.Info, ohp.FirstHop, b.macBuffer)
	}

	err := gopacket.SerializeLayers(b.buffer, gopacket.SerializeOptions{FixLengths: true},
		b.scn, bfd)
	if err != nil {
		return err
	}
	_, err = b.conn.WriteTo(b.buffer.Bytes(), b.dstAddr)
	return err
}

// @ trusted
// @ requires false
func (p *scionPacketProcessor) prepareSCMP(
	typ slayers.SCMPType,
	code slayers.SCMPCode,
	scmpP gopacket.SerializableLayer,
	cause error,
) ([]byte, error) {

	// *copy* and reverse path -- the original path should not be modified as this writes directly
	// back to rawPkt (quote).
	var path *scion.Raw
	pathType := p.scionLayer.Path.Type()
	switch pathType {
	case scion.PathType:
		var ok bool
		path, ok = p.scionLayer.Path.(*scion.Raw)
		if !ok {
			return nil, serrors.WithCtx(cannotRoute, "details", "unsupported path type",
				"path type", pathType)
		}
	case epic.PathType:
		epicPath, ok := p.scionLayer.Path.(*epic.Path)
		if !ok {
			return nil, serrors.WithCtx(cannotRoute, "details", "unsupported path type",
				"path type", pathType)
		}
		path = epicPath.ScionPath
	default:
		return nil, serrors.WithCtx(cannotRoute, "details", "unsupported path type",
			"path type", pathType)
	}
	decPath, err := path.ToDecoded()
	if err != nil {
		return nil, serrors.Wrap(cannotRoute, err, "details", "decoding raw path")
	}
	revPathTmp, err := decPath.Reverse()
	if err != nil {
		return nil, serrors.Wrap(cannotRoute, err, "details", "reversing path for SCMP")
	}
	revPath := revPathTmp.(*scion.Decoded)

	// Revert potential path segment switches that were done during processing.
	if revPath.IsXover() {
		if err := revPath.IncPath(); err != nil {
			return nil, serrors.Wrap(cannotRoute, err, "details", "reverting cross over for SCMP")
		}
	}
	// If the packet is sent to an external router, we need to increment the
	// path to prepare it for the next hop.
	_, external := p.d.external[p.ingressID]
	if external {
		infoField := &revPath.InfoFields[revPath.PathMeta.CurrINF]
		if infoField.ConsDir {
			hopField := revPath.HopFields[revPath.PathMeta.CurrHF]
			infoField.UpdateSegID(hopField.Mac)
		}
		if err := revPath.IncPath(); err != nil {
			return nil, serrors.Wrap(cannotRoute, err, "details", "incrementing path for SCMP")
		}
	}

	// create new SCION header for reply.
	var scionL slayers.SCION
	scionL.FlowID = p.scionLayer.FlowID
	scionL.TrafficClass = p.scionLayer.TrafficClass
	scionL.PathType = revPath.Type()
	scionL.Path = revPath
	scionL.DstIA = p.scionLayer.SrcIA
	scionL.SrcIA = p.d.localIA
	srcA, err := p.scionLayer.SrcAddr()
	if err != nil {
		return nil, serrors.Wrap(cannotRoute, err, "details", "extracting src addr")
	}
	if err := scionL.SetDstAddr(srcA); err != nil {
		return nil, serrors.Wrap(cannotRoute, err, "details", "setting dest addr")
	}
	if err := scionL.SetSrcAddr(&net.IPAddr{IP: p.d.internalIP}); err != nil {
		return nil, serrors.Wrap(cannotRoute, err, "details", "setting src addr")
	}
	scionL.NextHdr = slayers.L4SCMP

	typeCode := slayers.CreateSCMPTypeCode(typ, code)
	scmpH := slayers.SCMP{TypeCode: typeCode}
	scmpH.SetNetworkLayerForChecksum(&scionL)

	if err := p.buffer.Clear(); err != nil {
		return nil, err
	}

	sopts := gopacket.SerializeOptions{
		ComputeChecksums: true,
		FixLengths:       true,
	}
	scmpLayers := []gopacket.SerializableLayer{&scionL, &scmpH, scmpP}
	if cause != nil {
		// add quote for errors.
		hdrLen := slayers.CmnHdrLen + scionL.AddrHdrLen() + scionL.Path.Len()
		switch scmpH.TypeCode.Type() {
		case slayers.SCMPTypeExternalInterfaceDown:
			hdrLen += 20
		case slayers.SCMPTypeInternalConnectivityDown:
			hdrLen += 28
		default:
			hdrLen += 8
		}
		quote := p.rawPkt
		maxQuoteLen := slayers.MaxSCMPPacketLen - hdrLen
		if len(quote) > maxQuoteLen {
			quote = quote[:maxQuoteLen]
		}
		scmpLayers = append(scmpLayers, gopacket.Payload(quote))
	}
	// XXX(matzf) could we use iovec gather to avoid copying quote?
	err = gopacket.SerializeLayers(p.buffer, sopts, scmpLayers...)
	if err != nil {
		return nil, serrors.Wrap(cannotRoute, err, "details", "serializing SCMP message")
	}
	return p.buffer.Bytes(), scmpError{TypeCode: typeCode, Cause: cause}
}

// decodeLayers implements roughly the functionality of
// gopacket.DecodingLayerParser, but customized to our use case with a "base"
// layer and additional, optional layers in the given order.
// Returns the last decoded layer.
// @ requires  base != nil && base.NonInitMem()
// @ requires  forall i int :: { &opts[i] } 0 <= i && i < len(opts) ==>
// @     (acc(&opts[i], def.ReadL10) && opts[i] != nil && opts[i].NonInitMem())
// Due to Viper's very strict injectivity constraints:
// @ requires  forall i, j int :: { &opts[i], &opts[j] } 0 <= i && i < j && j < len(opts) ==>
// @     opts[i] !== opts[j]
// @ preserves slices.AbsSlice_Bytes(data, 0, len(data))
// @ ensures   forall i int :: { &opts[i] } 0 <= i && i < len(opts) ==>
// @     (acc(&opts[i], def.ReadL10) && opts[i] != nil)
// @ ensures   -1 <= idx && idx < len(opts)
// @ ensures   reterr == nil && idx == -1 ==> retl === base
// @ ensures   reterr == nil && 0   < idx ==> retl === opts[idx]
// @ ensures   reterr == nil ==> base.Mem(data)
// @ ensures   len(processed) == len(opts)
// @ ensures   len(offsets) == len(opts)
// @ ensures   forall i int :: {&opts[i]}{processed[i]} 0 <= i && i < len(opts) ==>
// @     (processed[i] ==> (0 <= offsets[i].start && offsets[i].start <= offsets[i].end && offsets[i].end <= len(data)))
// @ ensures   reterr == nil ==> forall i int :: {&opts[i]}{processed[i]} 0 <= i && i < len(opts) ==>
// @     ((processed[i] && !offsets[i].isNil) ==> opts[i].Mem(data[offsets[i].start:offsets[i].end]))
// @ ensures   reterr == nil ==> forall i int :: {&opts[i]}{processed[i]} 0 <= i && i < len(opts) ==>
// @     ((processed[i] && offsets[i].isNil) ==> opts[i].Mem(nil))
// @ ensures   reterr == nil ==> forall i int :: {&opts[i]}{processed[i]} 0 <= i && i < len(opts) ==>
// @     (!processed[i] ==> opts[i].NonInitMem())
// @ ensures   reterr != nil ==> base.NonInitMem()
// @ ensures   reterr != nil ==> (forall i int :: { &opts[i] } 0 <= i && i < len(opts) ==> opts[i].NonInitMem())
// @ ensures   reterr != nil ==> reterr.ErrorMem()
// @ decreases
func decodeLayers(data []byte, base gopacket.DecodingLayer,
	opts ...gopacket.DecodingLayer) (retl gopacket.DecodingLayer, reterr error /*@ , ghost processed seq[bool], ghost offsets seq[offsetPair], ghost idx int @*/) {

	// @ processed = seqs.NewSeqBool(len(opts))
	// @ offsets = newOffsetPair(len(opts))
	// @ idx = -1
	// @ gopacket.AssertInvariantNilDecodeFeedback()
	if err := base.DecodeFromBytes(data, gopacket.NilDecodeFeedback); err != nil {
		return nil, err /*@ , processed, offsets, idx @*/
	}
	last := base
	optsSlice := ([](gopacket.DecodingLayer))(opts)

	// @ ghost oldData := data
	// @ ghost oldStart := 0
	// @ ghost oldEnd := len(data)

	// @ invariant slices.AbsSlice_Bytes(oldData, 0, len(oldData))
	// @ invariant base.Mem(oldData)
	// @ invariant 0 < len(opts) ==> 0 <= i0 && i0 <= len(opts)
	// @ invariant forall i int :: {&opts[i]} 0 <= i && i < len(opts) ==> acc(&opts[i], def.ReadL10)
	// @ invariant forall i, j int :: {&opts[i], &opts[j]} 0 <= i && i < j && j < len(opts) ==> opts[i] !== opts[j]
	// @ invariant forall i int :: {&opts[i]} 0 <= i && i < len(opts) ==> opts[i] != nil
	// @ invariant len(processed) == len(opts)
	// @ invariant len(offsets) == len(opts)
	// @ invariant -1 <= idx && idx < len(opts)
	// @ invariant idx == -1 ==> (last === base && oldStart == 0 && oldEnd == len(oldData))
	// @ invariant 0 <= idx ==> (processed[idx] && last === opts[idx])
	// @ invariant forall i int :: {&opts[i]}{processed[i]} 0 <= i && i < len(opts) ==>
	// @     (processed[i] ==> (0 <= offsets[i].start && offsets[i].start <= offsets[i].end && offsets[i].end <= len(data)))
	// @ invariant forall i int :: {&opts[i]}{processed[i]} 0 <= i && i < len(opts) ==>
	// @     ((processed[i] && !offsets[i].isNil) ==> opts[i].Mem(oldData[offsets[i].start:offsets[i].end]))
	// @ invariant forall i int :: {&opts[i]}{processed[i]} 0 <= i && i < len(opts) ==>
	// @     ((processed[i] && offsets[i].isNil) ==> opts[i].Mem(nil))
	// @ invariant forall i int :: {&opts[i]}{processed[i]} 0 < len(opts) && i0 <= i && i < len(opts) ==>
	// @     !processed[i]
	// @ invariant forall i int :: {&opts[i]}{processed[i]} 0 <= i && i < len(opts) ==>
	// @     (!processed[i] ==> opts[i].NonInitMem())
	// @ invariant gopacket.NilDecodeFeedback.Mem()
	// @ invariant 0 <= oldStart && oldStart <= oldEnd && oldEnd <= len(oldData)
	// @ decreases len(opts) - i0
	for _, opt := range optsSlice /*@ with i0 @*/ {
		layerClassTmp := opt.CanDecode()
		// @ fold layerClassTmp.Mem()
		// @ ghost var pos offsetPair
		// @ ghost var ub []byte
		// @ ghost if idx == -1 {
		// @     pos = offsetPair{0, len(oldData), false}
		// @     ub = oldData
		// @ } else {
		// @     pos = offsets[idx]
		// @     if pos.isNil { ub = nil } else { ub  = oldData[pos.start:pos.end] }
		// @ }
		if layerClassTmp.Contains(last.NextLayerType( /*@ ub @*/ )) {
			data /*@ , start, end @*/ := last.LayerPayload( /*@ ub @*/ )
			// @ assert data == nil || data === oldData[pos.start:pos.end][start:end]
			// @ oldEnd   = pos.start + end
			// @ oldStart = pos.start + start
			// @ ghost if data == nil {
			// @ 	slices.NilAcc_Bytes()
			// @ } else {
			// @	slices.SplitRange_Bytes(oldData, oldStart, oldEnd, writePerm)
			// @ }
			if err := opt.DecodeFromBytes(data, gopacket.NilDecodeFeedback); err != nil {
				// @ ghost if data != nil { slices.CombineRange_Bytes(oldData, oldStart, oldEnd, writePerm) }
				// @ base.DowngradePerm(oldData)

				// ghost clean-up:
				// @ ghost
				// @ invariant 0 <= i0 && i0 <= len(opts)
				// @ invariant -1 <= c && c <= i0
				// @ invariant len(processed) == len(opts)
				// @ invariant len(offsets) == len(opts)
				// @ invariant forall i int :: {&opts[i]} 0 <= i && i < len(opts) ==> acc(&opts[i], def.ReadL10)
				// @ invariant forall i, j int :: {&opts[i], &opts[j]} 0 <= i && i < j && j < len(opts) ==> opts[i] !== opts[j]
				// @ invariant forall i int :: {&opts[i]} 0 <= i && i < len(opts) ==> opts[i] != nil
				// @ invariant forall i int :: {&opts[i]}{processed[i]} 0 <= i && i < len(opts) ==>
				// @     (processed[i] ==> (0 <= offsets[i].start && offsets[i].start <= offsets[i].end && offsets[i].end <= len(oldData)))
				// @ invariant forall i int :: {&opts[i]}{processed[i]} 0 <= i && i < len(opts) ==>
				// @     ((processed[i] && !offsets[i].isNil) ==> opts[i].Mem(oldData[offsets[i].start:offsets[i].end]))
				// @ invariant forall i int :: {&opts[i]}{processed[i]} 0 <= i && i < len(opts) ==>
				// @     ((processed[i] && offsets[i].isNil) ==> opts[i].Mem(nil))
				// @ invariant forall i int :: {&opts[i]}{processed[i]} 0 <= i && i < len(opts) ==>
				// @     (!processed[i] ==> opts[i].NonInitMem())
				// @ invariant forall i int :: {&opts[i]}{processed[i]} 0 < len(opts) && c < i && i < len(opts) ==>
				// @     !processed[i]
				// @ decreases c
				// @ for c := i0-1; 0 <= c; c=c-1 {
				// @	if processed[c] {
				// @		off := offsets[c]
				// @        if off.isNil {
				// @ 			opts[c].DowngradePerm(nil)
				// @		} else {
				// @ 			opts[c].DowngradePerm(oldData[off.start:off.end])
				// @ 		}
				// @ 	}
				// @ 	processed[c] = false
				// @ }
				return nil, err /*@, processed, offsets, idx @*/
			}
			// @ processed[i0] = true
			// @ ghost offsets[i0] = offsetPair{oldStart, oldEnd, data == nil}
			// @ idx = i0
			// @ ghost if data != nil { slices.CombineRange_Bytes(oldData, oldStart, oldEnd, writePerm) }
			last = opt
		}
	}
	return last, nil /*@ , processed, offsets, idx @*/
}

// @ preserves acc(layer.Mem(ubuf), def.ReadL20)
// @ decreases
func nextHdr(layer gopacket.DecodingLayer /*@ , ghost ubuf []byte @*/) slayers.L4ProtocolType {
	switch v := layer.(type) {
	case *slayers.SCION:
		return /*@ unfolding acc(v.Mem(ubuf), def.ReadL20) in @*/ v.NextHdr
	case *slayers.EndToEndExtnSkipper:
		return /*@ unfolding acc(v.Mem(ubuf), def.ReadL20) in (unfolding acc(v.extnBase.Mem(ubuf), def.ReadL20) in @*/ v.NextHdr /*@ ) @*/
	case *slayers.HopByHopExtnSkipper:
		return /*@ unfolding acc(v.Mem(ubuf), def.ReadL20) in (unfolding acc(v.extnBase.Mem(ubuf), def.ReadL20) in @*/ v.NextHdr /*@ ) @*/
	default:
		return slayers.L4None
	}
}

// forwardingMetrics contains the subset of Metrics relevant for forwarding,
// instantiated with some interface-specific labels.
type forwardingMetrics struct {
	InputBytesTotal     prometheus.Counter
	OutputBytesTotal    prometheus.Counter
	InputPacketsTotal   prometheus.Counter
	OutputPacketsTotal  prometheus.Counter
	DroppedPacketsTotal prometheus.Counter
}

// @ requires  acc(labels, _)
// @ preserves acc(metrics.Mem(), _)
// @ ensures   acc(forwardingMetricsNonInjectiveMem(res), _)
// @ decreases
func initForwardingMetrics(metrics *Metrics, labels prometheus.Labels) (res forwardingMetrics) {
	// @ unfold acc(metrics.Mem(), _)
	c := forwardingMetrics{
		InputBytesTotal:     metrics.InputBytesTotal.With(labels),
		InputPacketsTotal:   metrics.InputPacketsTotal.With(labels),
		OutputBytesTotal:    metrics.OutputBytesTotal.With(labels),
		OutputPacketsTotal:  metrics.OutputPacketsTotal.With(labels),
		DroppedPacketsTotal: metrics.DroppedPacketsTotal.With(labels),
	}
	c.InputBytesTotal.Add(float64(0))
	c.InputPacketsTotal.Add(float64(0))
	c.OutputBytesTotal.Add(float64(0))
	c.OutputPacketsTotal.Add(float64(0))
	c.DroppedPacketsTotal.Add(float64(0))
	// @ fold acc(forwardingMetricsNonInjectiveMem(c), _)
	return c
}

// @ preserves neighbors != nil ==> acc(neighbors, def.ReadL20)
// @ ensures   acc(res)
// @ decreases
func interfaceToMetricLabels(id uint16, localIA addr.IA,
	neighbors map[uint16]addr.IA) (res prometheus.Labels) {
	// (VerifiedSCION) Gobra cannot prove this, even though it is obvious from the
	// type of id.
	// @ assume 0 <= id

	if id == 0 {
		return prometheus.Labels{
			"isd_as":          localIA.String(),
			"interface":       "internal",
			"neighbor_isd_as": localIA.String(),
		}
	}
	return prometheus.Labels{
		"isd_as":          localIA.String(),
		"interface":       strconv.FormatUint(uint64(id), 10),
		"neighbor_isd_as": neighbors[id].String(),
	}
}

// @ ensures acc(res)
// @ decreases
func serviceMetricLabels(localIA addr.IA, svc addr.HostSVC) (res prometheus.Labels) {
	return prometheus.Labels{
		"isd_as":  localIA.String(),
		"service": svc.BaseString(),
	}
}<|MERGE_RESOLUTION|>--- conflicted
+++ resolved
@@ -846,14 +846,8 @@
 // @ decreases
 func newPacketProcessor(d *DataPlane, ingressID uint16 /*@ , ghost key *[]byte @*/) (res *scionPacketProcessor) {
 	var verScionTmp gopacket.SerializeBuffer
-<<<<<<< HEAD
 	// @ unfold acc(d.MacFactoryOperational(key), _)
-	// @ ghost var ubuf []byte
-	verScionTmp /*@, ubuf @*/ = gopacket.NewSerializeBuffer()
-=======
-	// @ unfold acc(d.MacFactoryOperational(), _)
 	verScionTmp = gopacket.NewSerializeBuffer()
->>>>>>> 571cf9d2
 	p := &scionPacketProcessor{
 		d:         d,
 		ingressID: ingressID,
