--- conflicted
+++ resolved
@@ -21,13 +21,9 @@
 from lib.packet.pcb import (PathSegmentInfo, PathSegmentRecords,
     PathSegmentType as PST, PathSegmentRequest)
 from lib.packet.scion import PacketType as PT
-<<<<<<< HEAD
-from lib.path_db import PathDB
-=======
 from lib.packet.scion import SCIONPacket, get_type
 from lib.path_db import PathSegmentDB
 from lib.topology_parser import ElementType
->>>>>>> decde3f04b3f416c6f72f41fd82e024e51642496
 from lib.util import update_dict
 import logging
 import threading
@@ -94,16 +90,10 @@
         update_dict(self._waiting_targets[ptype], (dst_isd, dst_ad), [event])
 
         # Create and send out path request.
-<<<<<<< HEAD
-        info = PathInfo.from_values(ptype, src_isd, dst_isd, src_ad, dst_ad)
-        path_request = PathRequest.from_values(self.addr, info)
-        dst = self.topology.path_servers[0].addr
-=======
         info = PathSegmentInfo.from_values(ptype, src_isd, dst_isd,
                                            src_ad, dst_ad)
         path_request = PathSegmentRequest.from_values(self.addr, info)
-        dst = self.topology.servers[ElementType.PATH_SERVER].addr
->>>>>>> decde3f04b3f416c6f72f41fd82e024e51642496
+        dst = self.topology.path_servers[0].addr
         self.send(path_request, dst)
 
         # Wait for path reply and clear us from the waiting list when we got it.
